/**
 * Licensed to the Apache Software Foundation (ASF) under one
 * or more contributor license agreements.  See the NOTICE file
 * distributed with this work for additional information
 * regarding copyright ownership.  The ASF licenses this file
 * to you under the Apache License, Version 2.0 (the
 * "License"); you may not use this file except in compliance
 * with the License.  You may obtain a copy of the License at
 *
 *     http://www.apache.org/licenses/LICENSE-2.0
 *
 * Unless required by applicable law or agreed to in writing, software
 * distributed under the License is distributed on an "AS IS" BASIS,
 * WITHOUT WARRANTIES OR CONDITIONS OF ANY KIND, either express or implied.
 * See the License for the specific language governing permissions and
 * limitations under the License.
 */
package org.apache.hadoop.hive.ql.io.orc;

import static org.apache.hadoop.hive.conf.HiveConf.ConfVars.HIVE_ORC_ZEROCOPY;

import java.io.IOException;
import java.math.BigDecimal;
import java.nio.ByteBuffer;
import java.sql.Date;
import java.sql.Timestamp;
import java.util.ArrayList;
import java.util.Arrays;
import java.util.HashMap;
import java.util.List;
import java.util.Map;

import org.apache.commons.lang3.exception.ExceptionUtils;
import org.apache.commons.logging.Log;
import org.apache.commons.logging.LogFactory;
import org.apache.hadoop.conf.Configuration;
import org.apache.hadoop.fs.FSDataInputStream;
import org.apache.hadoop.fs.FileSystem;
import org.apache.hadoop.fs.Path;
import org.apache.hadoop.hive.common.DiskRange;
import org.apache.hadoop.hive.common.DiskRangeList;
import org.apache.hadoop.hive.common.DiskRangeList.DiskRangeListCreateHelper;
import org.apache.hadoop.hive.common.type.HiveDecimal;
import org.apache.hadoop.hive.conf.HiveConf;
import org.apache.hadoop.hive.llap.io.api.cache.LlapMemoryBuffer;
import org.apache.hadoop.hive.ql.exec.vector.ColumnVector;
import org.apache.hadoop.hive.ql.exec.vector.VectorizedRowBatch;
import org.apache.hadoop.hive.ql.io.filters.BloomFilterIO;
import org.apache.hadoop.hive.ql.io.orc.RecordReaderUtils.ByteBufferAllocatorPool;
import org.apache.hadoop.hive.ql.io.sarg.PredicateLeaf;
import org.apache.hadoop.hive.ql.io.sarg.SearchArgument;
import org.apache.hadoop.hive.ql.io.sarg.SearchArgument.TruthValue;
import org.apache.hadoop.hive.ql.plan.ExprNodeConstantDesc;
import org.apache.hadoop.hive.serde2.io.DateWritable;
import org.apache.hadoop.hive.serde2.io.TimestampWritable;
import org.apache.hadoop.hive.shims.HadoopShims.ZeroCopyReaderShim;
import org.apache.hadoop.io.Text;

public class RecordReaderImpl implements RecordReader {
  static final Log LOG = LogFactory.getLog(RecordReaderImpl.class);
  private static final boolean isLogDebugEnabled = LOG.isDebugEnabled();
  private final Path path;
  private final FileSystem fileSystem;
  private final FSDataInputStream file;
  private final long firstRow;
  private final List<StripeInformation> stripes =
      new ArrayList<StripeInformation>();
  private OrcProto.StripeFooter stripeFooter;
  private final long totalRowCount;
  private final CompressionCodec codec;
  private final List<OrcProto.Type> types;
  private final int bufferSize;
  private final boolean[] included;
  private final long rowIndexStride;
  private long rowInStripe = 0;
  private int currentStripe = -1;
  private long rowBaseInStripe = 0;
  private long rowCountInStripe = 0;
  private final Map<StreamName, InStream> streams =
      new HashMap<StreamName, InStream>();
  DiskRangeList bufferChunks = null;
  private final TreeReaderFactory.TreeReader reader;
  private final OrcProto.RowIndex[] indexes;
  private final OrcProto.BloomFilterIndex[] bloomFilterIndices;
  private final SargApplier sargApp;
  // an array about which row groups aren't skipped
  private boolean[] includedRowGroups = null;
  private final Configuration conf;
  private final MetadataReader metadata;

  private final ByteBufferAllocatorPool pool = new ByteBufferAllocatorPool();
  private final ZeroCopyReaderShim zcr;

  public final static class Index {
    OrcProto.RowIndex[] rowGroupIndex;
    OrcProto.BloomFilterIndex[] bloomFilterIndex;

    public Index(OrcProto.RowIndex[] rgIndex, OrcProto.BloomFilterIndex[] bfIndex) {
      this.rowGroupIndex = rgIndex;
      this.bloomFilterIndex = bfIndex;
    }

    public OrcProto.RowIndex[] getRowGroupIndex() {
      return rowGroupIndex;
    }

    public OrcProto.BloomFilterIndex[] getBloomFilterIndex() {
      return bloomFilterIndex;
    }

    public void setRowGroupIndex(OrcProto.RowIndex[] rowGroupIndex) {
      this.rowGroupIndex = rowGroupIndex;
    }
  }

  /**
   * Given a list of column names, find the given column and return the index.
   *
   * @param columnNames the list of potential column names
   * @param columnName  the column name to look for
   * @param rootColumn  offset the result with the rootColumn
   * @return the column number or -1 if the column wasn't found
   */
  static int findColumns(String[] columnNames,
                         String columnName,
                         int rootColumn) {
    for(int i=0; i < columnNames.length; ++i) {
      if (columnName.equals(columnNames[i])) {
        return i + rootColumn;
      }
    }
    return -1;
  }

  /**
   * Find the mapping from predicate leaves to columns.
   * @param sargLeaves the search argument that we need to map
   * @param columnNames the names of the columns
   * @param rootColumn the offset of the top level row, which offsets the
   *                   result
   * @return an array mapping the sarg leaves to concrete column numbers
   */
  public static int[] mapSargColumns(List<PredicateLeaf> sargLeaves,
                             String[] columnNames,
                             int rootColumn) {
    int[] result = new int[sargLeaves.size()];
    Arrays.fill(result, -1);
    for(int i=0; i < result.length; ++i) {
      String colName = sargLeaves.get(i).getColumnName();
      result[i] = findColumns(columnNames, colName, rootColumn);
    }
    return result;
  }

  protected RecordReaderImpl(List<StripeInformation> stripes,
                   FileSystem fileSystem,
                   Path path,
                   Reader.Options options,
                   List<OrcProto.Type> types,
                   CompressionCodec codec,
                   int bufferSize,
                   long strideRate,
                   Configuration conf
                   ) throws IOException {
    this.fileSystem = fileSystem;
    this.path = path;
    this.file = fileSystem.open(path);
    this.codec = codec;
    this.types = types;
    this.bufferSize = bufferSize;
    this.included = options.getInclude();
    this.conf = conf;
    this.rowIndexStride = strideRate;
    this.metadata = new MetadataReaderImpl(fileSystem, path, codec, bufferSize, types.size());
    SearchArgument sarg = options.getSearchArgument();
    if (sarg != null && strideRate != 0) {
      sargApp = new SargApplier(
          sarg, options.getColumnNames(), strideRate, types, included.length);
    } else {
      sargApp = null;
    }
    long rows = 0;
    long skippedRows = 0;
    long offset = options.getOffset();
    long maxOffset = options.getMaxOffset();
    for(StripeInformation stripe: stripes) {
      long stripeStart = stripe.getOffset();
      if (offset > stripeStart) {
        skippedRows += stripe.getNumberOfRows();
      } else if (stripeStart < maxOffset) {
        this.stripes.add(stripe);
        rows += stripe.getNumberOfRows();
      }
    }

    final boolean zeroCopy = (conf != null)
        && (HiveConf.getBoolVar(conf, HIVE_ORC_ZEROCOPY));
    zcr = zeroCopy ? RecordReaderUtils.createZeroCopyShim(file, codec, pool) : null;

    firstRow = skippedRows;
    totalRowCount = rows;
    boolean skipCorrupt = HiveConf.getBoolVar(conf, HiveConf.ConfVars.HIVE_ORC_SKIP_CORRUPT_DATA);
    reader = TreeReaderFactory.createTreeReader(0, types, included, skipCorrupt);
    indexes = new OrcProto.RowIndex[types.size()];
    bloomFilterIndices = new OrcProto.BloomFilterIndex[types.size()];
    advanceToNextRow(reader, 0L, true);
  }

  public static final class PositionProviderImpl implements PositionProvider {
    private final OrcProto.RowIndexEntry entry;
    private int index;

    public PositionProviderImpl(OrcProto.RowIndexEntry entry) {
      this(entry, 0);
    }

    public PositionProviderImpl(OrcProto.RowIndexEntry entry, int startPos) {
      this.entry = entry;
      this.index = startPos;
    }

    @Override
    public long getNext() {
      return entry.getPositions(index++);
    }
  }

  OrcProto.StripeFooter readStripeFooter(StripeInformation stripe) throws IOException {
    return metadata.readStripeFooter(stripe);
  }

  static enum Location {
    BEFORE, MIN, MIDDLE, MAX, AFTER
  }

  /**
   * Given a point and min and max, determine if the point is before, at the
   * min, in the middle, at the max, or after the range.
   * @param point the point to test
   * @param min the minimum point
   * @param max the maximum point
   * @param <T> the type of the comparision
   * @return the location of the point
   */
  static <T> Location compareToRange(Comparable<T> point, T min, T max) {
    int minCompare = point.compareTo(min);
    if (minCompare < 0) {
      return Location.BEFORE;
    } else if (minCompare == 0) {
      return Location.MIN;
    }
    int maxCompare = point.compareTo(max);
    if (maxCompare > 0) {
      return Location.AFTER;
    } else if (maxCompare == 0) {
      return Location.MAX;
    }
    return Location.MIDDLE;
  }

  /**
   * Get the maximum value out of an index entry.
   * @param index
   *          the index entry
   * @return the object for the maximum value or null if there isn't one
   */
  static Object getMax(ColumnStatistics index) {
    if (index instanceof IntegerColumnStatistics) {
      return ((IntegerColumnStatistics) index).getMaximum();
    } else if (index instanceof DoubleColumnStatistics) {
      return ((DoubleColumnStatistics) index).getMaximum();
    } else if (index instanceof StringColumnStatistics) {
      return ((StringColumnStatistics) index).getMaximum();
    } else if (index instanceof DateColumnStatistics) {
      return ((DateColumnStatistics) index).getMaximum();
    } else if (index instanceof DecimalColumnStatistics) {
      return ((DecimalColumnStatistics) index).getMaximum();
    } else if (index instanceof TimestampColumnStatistics) {
      return ((TimestampColumnStatistics) index).getMaximum();
    } else if (index instanceof BooleanColumnStatistics) {
      if (((BooleanColumnStatistics)index).getTrueCount()!=0) {
        return Boolean.TRUE;
      } else {
        return Boolean.FALSE;
      }
    } else {
      return null;
    }
  }

  /**
   * Get the minimum value out of an index entry.
   * @param index
   *          the index entry
   * @return the object for the minimum value or null if there isn't one
   */
  static Object getMin(ColumnStatistics index) {
    if (index instanceof IntegerColumnStatistics) {
      return ((IntegerColumnStatistics) index).getMinimum();
    } else if (index instanceof DoubleColumnStatistics) {
      return ((DoubleColumnStatistics) index).getMinimum();
    } else if (index instanceof StringColumnStatistics) {
      return ((StringColumnStatistics) index).getMinimum();
    } else if (index instanceof DateColumnStatistics) {
      return ((DateColumnStatistics) index).getMinimum();
    } else if (index instanceof DecimalColumnStatistics) {
      return ((DecimalColumnStatistics) index).getMinimum();
    } else if (index instanceof TimestampColumnStatistics) {
      return ((TimestampColumnStatistics) index).getMinimum();
    } else if (index instanceof BooleanColumnStatistics) {
      if (((BooleanColumnStatistics)index).getFalseCount()!=0) {
        return Boolean.FALSE;
      } else {
        return Boolean.TRUE;
      }
    } else {
      return null;
    }
  }

  /**
   * Evaluate a predicate with respect to the statistics from the column
   * that is referenced in the predicate.
   * @param statsProto the statistics for the column mentioned in the predicate
   * @param predicate the leaf predicate we need to evaluation
   * @param bloomFilter
   * @return the set of truth values that may be returned for the given
   *   predicate.
   */
  static TruthValue evaluatePredicateProto(OrcProto.ColumnStatistics statsProto,
      PredicateLeaf predicate, OrcProto.BloomFilter bloomFilter) {
    ColumnStatistics cs = ColumnStatisticsImpl.deserialize(statsProto);
    Object minValue = getMin(cs);
    Object maxValue = getMax(cs);
    BloomFilterIO bf = null;
    if (bloomFilter != null) {
      bf = new BloomFilterIO(bloomFilter);
    }
    return evaluatePredicateRange(predicate, minValue, maxValue, cs.hasNull(), bf);
  }

  /**
   * Evaluate a predicate with respect to the statistics from the column
   * that is referenced in the predicate.
   * @param stats the statistics for the column mentioned in the predicate
   * @param predicate the leaf predicate we need to evaluation
   * @return the set of truth values that may be returned for the given
   *   predicate.
   */
  static TruthValue evaluatePredicate(ColumnStatistics stats,
      PredicateLeaf predicate, BloomFilterIO bloomFilter) {
    Object minValue = getMin(stats);
    Object maxValue = getMax(stats);
    return evaluatePredicateRange(predicate, minValue, maxValue, stats.hasNull(), bloomFilter);
  }

  static TruthValue evaluatePredicateRange(PredicateLeaf predicate, Object min,
      Object max, boolean hasNull, BloomFilterIO bloomFilter) {
    // if we didn't have any values, everything must have been null
    if (min == null) {
      if (predicate.getOperator() == PredicateLeaf.Operator.IS_NULL) {
        return TruthValue.YES;
      } else {
        return TruthValue.NULL;
      }
    }

    TruthValue result;
    try {
      // Predicate object and stats objects are converted to the type of the predicate object.
      Object baseObj = predicate.getLiteral();
      Object minValue = getBaseObjectForComparison(predicate.getType(), min);
      Object maxValue = getBaseObjectForComparison(predicate.getType(), max);
      Object predObj = getBaseObjectForComparison(predicate.getType(), baseObj);

      result = evaluatePredicateMinMax(predicate, predObj, minValue, maxValue, hasNull);
      if (bloomFilter != null && result != TruthValue.NO_NULL && result != TruthValue.NO) {
        result = evaluatePredicateBloomFilter(predicate, predObj, bloomFilter, hasNull);
      }
      // in case failed conversion, return the default YES_NO_NULL truth value
    } catch (Exception e) {
      if (LOG.isWarnEnabled()) {
        LOG.warn("Exception when evaluating predicate. Skipping ORC PPD." +
            " Exception: " + ExceptionUtils.getStackTrace(e));
      }
      if (predicate.getOperator().equals(PredicateLeaf.Operator.NULL_SAFE_EQUALS) || !hasNull) {
        result = TruthValue.YES_NO;
      } else {
        result = TruthValue.YES_NO_NULL;
      }
    }
    return result;
  }

  private static TruthValue evaluatePredicateMinMax(PredicateLeaf predicate, Object predObj,
      Object minValue,
      Object maxValue,
      boolean hasNull) {
    Location loc;

    switch (predicate.getOperator()) {
      case NULL_SAFE_EQUALS:
        loc = compareToRange((Comparable) predObj, minValue, maxValue);
        if (loc == Location.BEFORE || loc == Location.AFTER) {
          return TruthValue.NO;
        } else {
          return TruthValue.YES_NO;
        }
      case EQUALS:
        loc = compareToRange((Comparable) predObj, minValue, maxValue);
        if (minValue.equals(maxValue) && loc == Location.MIN) {
          return hasNull ? TruthValue.YES_NULL : TruthValue.YES;
        } else if (loc == Location.BEFORE || loc == Location.AFTER) {
          return hasNull ? TruthValue.NO_NULL : TruthValue.NO;
        } else {
          return hasNull ? TruthValue.YES_NO_NULL : TruthValue.YES_NO;
        }
      case LESS_THAN:
        loc = compareToRange((Comparable) predObj, minValue, maxValue);
        if (loc == Location.AFTER) {
          return hasNull ? TruthValue.YES_NULL : TruthValue.YES;
        } else if (loc == Location.BEFORE || loc == Location.MIN) {
          return hasNull ? TruthValue.NO_NULL : TruthValue.NO;
        } else {
          return hasNull ? TruthValue.YES_NO_NULL : TruthValue.YES_NO;
        }
      case LESS_THAN_EQUALS:
        loc = compareToRange((Comparable) predObj, minValue, maxValue);
        if (loc == Location.AFTER || loc == Location.MAX) {
          return hasNull ? TruthValue.YES_NULL : TruthValue.YES;
        } else if (loc == Location.BEFORE) {
          return hasNull ? TruthValue.NO_NULL : TruthValue.NO;
        } else {
          return hasNull ? TruthValue.YES_NO_NULL : TruthValue.YES_NO;
        }
      case IN:
        if (minValue.equals(maxValue)) {
          // for a single value, look through to see if that value is in the
          // set
          for (Object arg : predicate.getLiteralList()) {
            predObj = getBaseObjectForComparison(predicate.getType(), arg);
            loc = compareToRange((Comparable) predObj, minValue, maxValue);
            if (loc == Location.MIN) {
              return hasNull ? TruthValue.YES_NULL : TruthValue.YES;
            }
          }
          return hasNull ? TruthValue.NO_NULL : TruthValue.NO;
        } else {
          // are all of the values outside of the range?
          for (Object arg : predicate.getLiteralList()) {
            predObj = getBaseObjectForComparison(predicate.getType(), arg);
            loc = compareToRange((Comparable) predObj, minValue, maxValue);
            if (loc == Location.MIN || loc == Location.MIDDLE ||
                loc == Location.MAX) {
              return hasNull ? TruthValue.YES_NO_NULL : TruthValue.YES_NO;
            }
          }
          return hasNull ? TruthValue.NO_NULL : TruthValue.NO;
        }
      case BETWEEN:
        List<Object> args = predicate.getLiteralList();
        Object predObj1 = getBaseObjectForComparison(predicate.getType(), args.get(0));

        loc = compareToRange((Comparable) predObj1, minValue, maxValue);
        if (loc == Location.BEFORE || loc == Location.MIN) {
          Object predObj2 = getBaseObjectForComparison(predicate.getType(), args.get(1));

          Location loc2 = compareToRange((Comparable) predObj2, minValue, maxValue);
          if (loc2 == Location.AFTER || loc2 == Location.MAX) {
            return hasNull ? TruthValue.YES_NULL : TruthValue.YES;
          } else if (loc2 == Location.BEFORE) {
            return hasNull ? TruthValue.NO_NULL : TruthValue.NO;
          } else {
            return hasNull ? TruthValue.YES_NO_NULL : TruthValue.YES_NO;
          }
        } else if (loc == Location.AFTER) {
          return hasNull ? TruthValue.NO_NULL : TruthValue.NO;
        } else {
          return hasNull ? TruthValue.YES_NO_NULL : TruthValue.YES_NO;
        }
      case IS_NULL:
        // min = null condition above handles the all-nulls YES case
        return hasNull ? TruthValue.YES_NO : TruthValue.NO;
      default:
        return hasNull ? TruthValue.YES_NO_NULL : TruthValue.YES_NO;
    }
  }

  private static TruthValue evaluatePredicateBloomFilter(PredicateLeaf predicate,
      final Object predObj, BloomFilterIO bloomFilter, boolean hasNull) {
    switch (predicate.getOperator()) {
      case NULL_SAFE_EQUALS:
        // null safe equals does not return *_NULL variant. So set hasNull to false
        return checkInBloomFilter(bloomFilter, predObj, false);
      case EQUALS:
        return checkInBloomFilter(bloomFilter, predObj, hasNull);
      case IN:
        for (Object arg : predicate.getLiteralList()) {
          // if atleast one value in IN list exist in bloom filter, qualify the row group/stripe
          Object predObjItem = getBaseObjectForComparison(predicate.getType(), arg);
          TruthValue result = checkInBloomFilter(bloomFilter, predObjItem, hasNull);
          if (result == TruthValue.YES_NO_NULL || result == TruthValue.YES_NO) {
            return result;
          }
        }
        return hasNull ? TruthValue.NO_NULL : TruthValue.NO;
      default:
        return hasNull ? TruthValue.YES_NO_NULL : TruthValue.YES_NO;
    }
  }

  private static TruthValue checkInBloomFilter(BloomFilterIO bf, Object predObj, boolean hasNull) {
    TruthValue result = hasNull ? TruthValue.NO_NULL : TruthValue.NO;

    if (predObj instanceof Long) {
      if (bf.testLong(((Long) predObj).longValue())) {
        result = TruthValue.YES_NO_NULL;
      }
    } else if (predObj instanceof Double) {
      if (bf.testDouble(((Double) predObj).doubleValue())) {
        result = TruthValue.YES_NO_NULL;
      }
    } else if (predObj instanceof String || predObj instanceof Text ||
        predObj instanceof HiveDecimal || predObj instanceof BigDecimal) {
      if (bf.testString(predObj.toString())) {
        result = TruthValue.YES_NO_NULL;
      }
    } else if (predObj instanceof Timestamp) {
      if (bf.testLong(((Timestamp) predObj).getTime())) {
        result = TruthValue.YES_NO_NULL;
      }
    } else if (predObj instanceof TimestampWritable) {
      if (bf.testLong(((TimestampWritable) predObj).getTimestamp().getTime())) {
        result = TruthValue.YES_NO_NULL;
      }
    } else if (predObj instanceof Date) {
      if (bf.testLong(DateWritable.dateToDays((Date) predObj))) {
        result = TruthValue.YES_NO_NULL;
      }
    } else {
        // if the predicate object is null and if hasNull says there are no nulls then return NO
        if (predObj == null && !hasNull) {
          result = TruthValue.NO;
        } else {
          result = TruthValue.YES_NO_NULL;
        }
      }

    if (result == TruthValue.YES_NO_NULL && !hasNull) {
      result = TruthValue.YES_NO;
    }

    if (LOG.isDebugEnabled()) {
      LOG.debug("Bloom filter evaluation: " + result.toString());
    }

    return result;
  }

  private static Object getBaseObjectForComparison(PredicateLeaf.Type type, Object obj) {
    if (obj != null) {
      if (obj instanceof ExprNodeConstantDesc) {
        obj = ((ExprNodeConstantDesc) obj).getValue();
      }
    } else {
      return null;
    }
    switch (type) {
      case BOOLEAN:
        if (obj instanceof Boolean) {
          return obj;
        } else {
          // will only be true if the string conversion yields "true", all other values are
          // considered false
          return Boolean.valueOf(obj.toString());
        }
      case DATE:
        if (obj instanceof Date) {
          return obj;
        } else if (obj instanceof String) {
          return Date.valueOf((String) obj);
        } else if (obj instanceof Timestamp) {
          return DateWritable.timeToDate(((Timestamp) obj).getTime() / 1000L);
        }
<<<<<<< HEAD
      } else if (statsObj instanceof String) {
        return predObj.toString();
      } else if (statsObj instanceof HiveDecimal) {
        if (predObj instanceof Long) {
          return HiveDecimal.create(((Long) predObj));
        } else if (predObj instanceof Double) {
          return HiveDecimal.create(predObj.toString());
        } else if (predObj instanceof String) {
          return HiveDecimal.create(predObj.toString());
        } else if (predObj instanceof BigDecimal) {
          return HiveDecimal.create((BigDecimal) predObj);
=======
        // always string, but prevent the comparison to numbers (are they days/seconds/milliseconds?)
        break;
      case DECIMAL:
        if (obj instanceof Boolean) {
          return ((Boolean) obj).booleanValue() ? HiveDecimal.ONE : HiveDecimal.ZERO;
        } else if (obj instanceof Integer) {
          return HiveDecimal.create(((Integer) obj).intValue());
        } else if (obj instanceof Long) {
          return HiveDecimal.create(((Long) obj));
        } else if (obj instanceof Float || obj instanceof Double ||
            obj instanceof String) {
          return HiveDecimal.create(obj.toString());
        } else if (obj instanceof BigDecimal) {
          return HiveDecimal.create((BigDecimal) obj);
        } else if (obj instanceof HiveDecimal) {
          return obj;
        } else if (obj instanceof Timestamp) {
          return HiveDecimal.create(
              new Double(new TimestampWritable((Timestamp) obj).getDouble()).toString());
>>>>>>> 632a3090
        }
        break;
      case FLOAT:
        if (obj instanceof Number) {
          // widening conversion
          return ((Number) obj).doubleValue();
        } else if (obj instanceof HiveDecimal) {
          return ((HiveDecimal) obj).doubleValue();
        } else if (obj instanceof String) {
          return Double.valueOf(obj.toString());
        } else if (obj instanceof Timestamp) {
          return new TimestampWritable((Timestamp)obj).getDouble();
        } else if (obj instanceof HiveDecimal) {
          return ((HiveDecimal) obj).doubleValue();
        } else if (obj instanceof BigDecimal) {
          return ((BigDecimal) obj).doubleValue();
        }
        break;
      case INTEGER:
        // fall through
      case LONG:
        if (obj instanceof Number) {
          // widening conversion
          return ((Number) obj).longValue();
        } else if (obj instanceof HiveDecimal) {
          return ((HiveDecimal) obj).longValue();
        } else if (obj instanceof String) {
          return Long.valueOf(obj.toString());
        }
        break;
      case STRING:
        if (obj != null) {
          return (obj.toString());
        }
        break;
      case TIMESTAMP:
        if (obj instanceof Timestamp) {
          return obj;
        } else if (obj instanceof Float) {
          return TimestampWritable.doubleToTimestamp(((Float) obj).doubleValue());
        } else if (obj instanceof Double) {
          return TimestampWritable.doubleToTimestamp(((Double) obj).doubleValue());
        } else if (obj instanceof HiveDecimal) {
          return TimestampWritable.decimalToTimestamp((HiveDecimal) obj);
        } else if (obj instanceof Date) {
          return new Timestamp(((Date) obj).getTime());
        }
        // float/double conversion to timestamp is interpreted as seconds whereas integer conversion
        // to timestamp is interpreted as milliseconds by default. The integer to timestamp casting
        // is also config driven. The filter operator changes its promotion based on config:
        // "int.timestamp.conversion.in.seconds". Disable PPD for integer cases.
        break;
      default:
        break;
    }

    throw new IllegalArgumentException(String.format(
        "ORC SARGS could not convert from %s to %s", obj == null ? "(null)" : obj.getClass()
            .getSimpleName(), type));
  }

  public static class SargApplier {
    private final SearchArgument sarg;
    private final List<PredicateLeaf> sargLeaves;
    private final int[] filterColumns;
    private final long rowIndexStride;
    private final OrcProto.BloomFilterIndex[] bloomFilterIndices;
    // same as the above array, but indices are set to true
    private final boolean[] sargColumns;

    public SargApplier(SearchArgument sarg, String[] columnNames, long rowIndexStride,
        List<OrcProto.Type> types, int includedCount) {
      this.sarg = sarg;
      sargLeaves = sarg.getLeaves();
      filterColumns = mapSargColumns(sargLeaves, columnNames, 0);
      bloomFilterIndices = new OrcProto.BloomFilterIndex[types.size()];
      this.rowIndexStride = rowIndexStride;
      // included will not be null, row options will fill the array with trues if null
      sargColumns = new boolean[includedCount];
      for (int i : filterColumns) {
        // filter columns may have -1 as index which could be partition column in SARG.
        if (i > 0) {
          sargColumns[i] = true;
        }
      }
    }

    /**
     * Pick the row groups that we need to load from the current stripe.
     *
     * @return an array with a boolean for each row group or null if all of the
     * row groups must be read.
     * @throws IOException
     */
    public boolean[] pickRowGroups(
        StripeInformation stripe, OrcProto.RowIndex[] indexes) throws IOException {
      long rowsInStripe = stripe.getNumberOfRows();
      int groupsInStripe = (int) ((rowsInStripe + rowIndexStride - 1) / rowIndexStride);
      boolean[] result = new boolean[groupsInStripe]; // TODO: avoid alloc?
      TruthValue[] leafValues = new TruthValue[sargLeaves.size()];
      for (int rowGroup = 0; rowGroup < result.length; ++rowGroup) {
        for (int pred = 0; pred < leafValues.length; ++pred) {
          if (filterColumns[pred] != -1) {
            OrcProto.ColumnStatistics stats =
                indexes[filterColumns[pred]].getEntry(rowGroup).getStatistics();
            OrcProto.BloomFilter bf = null;
            if (bloomFilterIndices[filterColumns[pred]] != null) {
              bf = bloomFilterIndices[filterColumns[pred]].getBloomFilter(rowGroup);
            }
            leafValues[pred] = evaluatePredicateProto(stats, sargLeaves.get(pred), bf);
            if (LOG.isTraceEnabled()) {
              LOG.trace("Stats = " + stats);
              LOG.trace("Setting " + sargLeaves.get(pred) + " to " +
                  leafValues[pred]);
            }
          } else {
            // the column is a virtual column
            leafValues[pred] = TruthValue.YES_NO_NULL;
          }
        }
        result[rowGroup] = sarg.evaluate(leafValues).isNeeded();
        if (LOG.isDebugEnabled()) {
          LOG.debug("Row group " + (rowIndexStride * rowGroup) + " to " +
              (rowIndexStride * (rowGroup + 1) - 1) + " is " +
              (result[rowGroup] ? "" : "not ") + "included.");
        }
      }

      // if we found something to skip, use the array. otherwise, return null.
      for (boolean b : result) {
        if (!b) {
          return result;
        }
      }
      return null;
    }
  }

  /**
   * Pick the row groups that we need to load from the current stripe.
   *
   * @return an array with a boolean for each row group or null if all of the
   * row groups must be read.
   * @throws IOException
   */
  protected boolean[] pickRowGroups() throws IOException {
    // if we don't have a sarg or indexes, we read everything
    if (sargApp == null) {
      return null;
    }
    readRowIndex(currentStripe, included, sargApp.sargColumns);
    return sargApp.pickRowGroups(stripes.get(currentStripe), indexes);
  }

  private void clearStreams() throws IOException {
    // explicit close of all streams to de-ref ByteBuffers
    for (InStream is : streams.values()) {
      is.close();
    }
    if (bufferChunks != null) {
      if (zcr != null) {
        for (DiskRangeList range = bufferChunks; range != null; range = range.next) {
          if (!(range instanceof BufferChunk)) {
            continue;
          }
          zcr.releaseBuffer(((BufferChunk) range).chunk);
        }
      }
      bufferChunks = null;
    }
    streams.clear();
  }

  /**
   * Read the current stripe into memory.
   *
   * @throws IOException
   */
  private void readStripe() throws IOException {
    StripeInformation stripe = beginReadStripe();
    includedRowGroups = pickRowGroups();

    // move forward to the first unskipped row
    if (includedRowGroups != null) {
      while (rowInStripe < rowCountInStripe &&
          !includedRowGroups[(int) (rowInStripe / rowIndexStride)]) {
        rowInStripe = Math.min(rowCountInStripe, rowInStripe + rowIndexStride);
      }
    }

    // if we haven't skipped the whole stripe, read the data
    if (rowInStripe < rowCountInStripe) {
      // if we aren't projecting columns or filtering rows, just read it all
      if (included == null && includedRowGroups == null) {
        readAllDataStreams(stripe);
      } else {
        readPartialDataStreams(stripe);
      }
      reader.startStripe(streams, stripeFooter);
      // if we skipped the first row group, move the pointers forward
      if (rowInStripe != 0) {
        seekToRowEntry(reader, (int) (rowInStripe / rowIndexStride));
      }
    }
  }

  private StripeInformation beginReadStripe() throws IOException {
    StripeInformation stripe = stripes.get(currentStripe);
    stripeFooter = readStripeFooter(stripe);
    clearStreams();
    // setup the position in the stripe
    rowCountInStripe = stripe.getNumberOfRows();
    rowInStripe = 0;
    rowBaseInStripe = 0;
    for (int i = 0; i < currentStripe; ++i) {
      rowBaseInStripe += stripes.get(i).getNumberOfRows();
    }
    // reset all of the indexes
    for (int i = 0; i < indexes.length; ++i) {
      indexes[i] = null;
    }
    return stripe;
  }

  private void readAllDataStreams(StripeInformation stripe) throws IOException {
    long start = stripe.getIndexLength();
    long end = start + stripe.getDataLength();
    // explicitly trigger 1 big read
    DiskRangeList toRead = new DiskRangeList(start, end);
    bufferChunks = RecordReaderUtils.readDiskRanges(file, zcr, stripe.getOffset(), toRead, false);
    List<OrcProto.Stream> streamDescriptions = stripeFooter.getStreamsList();
    createStreams(streamDescriptions, bufferChunks, null, codec, bufferSize, streams);
    // TODO: decompressed data from streams should be put in cache
  }

  /**
   * The sections of stripe that we have read.
   * This might not match diskRange - 1 disk range can be multiple buffer chunks, depending on DFS block boundaries.
   */
  public static class BufferChunk extends DiskRangeList {
    final ByteBuffer chunk;

    public BufferChunk(ByteBuffer chunk, long offset) {
      super(offset, offset + chunk.remaining());
      this.chunk = chunk;
    }

    @Override
    public boolean hasData() {
      return chunk != null;
    }

    @Override
    public final String toString() {
      boolean makesSense = chunk.remaining() == (end - offset);
      return "data range [" + offset + ", " + end + "), size: " + chunk.remaining()
          + (makesSense ? "" : "(!)") + " type: " + (chunk.isDirect() ? "direct" : "array-backed");
    }

    @Override
    public DiskRange sliceAndShift(long offset, long end, long shiftBy) {
      assert offset <= end && offset >= this.offset && end <= this.end;
      assert offset + shiftBy >= 0;
      ByteBuffer sliceBuf = chunk.slice();
      int newPos = (int) (offset - this.offset);
      int newLimit = newPos + (int) (end - offset);
      try {
        sliceBuf.position(newPos);
        sliceBuf.limit(newLimit);
      } catch (Throwable t) {
        LOG.error("Failed to slice buffer chunk with range" + " [" + this.offset + ", " + this.end
            + "), position: " + chunk.position() + " limit: " + chunk.limit() + ", "
            + (chunk.isDirect() ? "direct" : "array") + "; to [" + offset + ", " + end + ") "
            + t.getClass());
        throw new RuntimeException(t);
      }
      return new BufferChunk(sliceBuf, offset + shiftBy);
    }

    @Override
    public ByteBuffer getData() {
      return chunk;
    }
  }

  public static class CacheChunk extends DiskRangeList {
    public LlapMemoryBuffer buffer;

    public CacheChunk(LlapMemoryBuffer buffer, long offset, long end) {
      super(offset, end);
      this.buffer = buffer;
    }

    @Override
    public boolean hasData() {
      return buffer != null;
    }

    @Override
    public ByteBuffer getData() {
      // Callers duplicate the buffer, they have to for BufferChunk
      return buffer.getByteBufferRaw();
    }

    @Override
    public String toString() {
      return "start: " + offset + " end: " + end + " cache buffer: " + buffer;
    }

    @Override
    public DiskRange sliceAndShift(long offset, long end, long shiftBy) {
      throw new UnsupportedOperationException("Cache chunk cannot be sliced - attempted ["
          + this.offset + ", " + this.end + ") to [" + offset + ", " + end + ") ");
    }
  }

  /**
   * Plan the ranges of the file that we need to read given the list of
   * columns and row groups.
   *
   * @param streamList        the list of streams available
   * @param indexes           the indexes that have been loaded
   * @param includedColumns   which columns are needed
   * @param includedRowGroups which row groups are needed
   * @param isCompressed      does the file have generic compression
   * @param encodings         the encodings for each column
   * @param types             the types of the columns
   * @param compressionSize   the compression block size
   * @return the list of disk ranges that will be loaded
   */
  static DiskRangeList planReadPartialDataStreams
  (List<OrcProto.Stream> streamList,
      OrcProto.RowIndex[] indexes,
      boolean[] includedColumns,
      boolean[] includedRowGroups,
      boolean isCompressed,
      List<OrcProto.ColumnEncoding> encodings,
      List<OrcProto.Type> types,
      int compressionSize,
      boolean doMergeBuffers) {
    long offset = 0;
    // figure out which columns have a present stream
    boolean[] hasNull = RecordReaderUtils.findPresentStreamsByColumn(streamList, types);
    DiskRangeListCreateHelper list = new DiskRangeListCreateHelper();
    for (OrcProto.Stream stream : streamList) {
      long length = stream.getLength();
      int column = stream.getColumn();
      OrcProto.Stream.Kind streamKind = stream.getKind();
      // since stream kind is optional, first check if it exists
      if (stream.hasKind() &&
          (StreamName.getArea(streamKind) == StreamName.Area.DATA) &&
          includedColumns[column]) {
        // if we aren't filtering or it is a dictionary, load it.
        if (includedRowGroups == null
            || RecordReaderUtils.isDictionary(streamKind, encodings.get(column))) {
          RecordReaderUtils.addEntireStreamToRanges(offset, length, list, doMergeBuffers);
        } else {
          RecordReaderUtils.addRgFilteredStreamToRanges(stream, includedRowGroups,
              isCompressed, indexes[column], encodings.get(column), types.get(column),
              compressionSize, hasNull[column], offset, length, list, doMergeBuffers);
        }
      }
      offset += length;
    }
    return list.extract();
  }

  void createStreams(List<OrcProto.Stream> streamDescriptions,
      DiskRangeList ranges,
      boolean[] includeColumn,
      CompressionCodec codec,
      int bufferSize,
      Map<StreamName, InStream> streams) throws IOException {
    long streamOffset = 0;
    for (OrcProto.Stream streamDesc : streamDescriptions) {
      int column = streamDesc.getColumn();
      if ((includeColumn != null && !includeColumn[column]) ||
          streamDesc.hasKind() &&
              (StreamName.getArea(streamDesc.getKind()) != StreamName.Area.DATA)) {
        streamOffset += streamDesc.getLength();
        continue;
      }
      List<DiskRange> buffers = RecordReaderUtils.getStreamBuffers(
          ranges, streamOffset, streamDesc.getLength());
      StreamName name = new StreamName(column, streamDesc.getKind());
      streams.put(name, InStream.create(null, name.toString(), buffers,
          streamDesc.getLength(), codec, bufferSize, null));
      streamOffset += streamDesc.getLength();
    }
  }

  private void readPartialDataStreams(StripeInformation stripe) throws IOException {
    List<OrcProto.Stream> streamList = stripeFooter.getStreamsList();
    DiskRangeList toRead = planReadPartialDataStreams(streamList,
        indexes, included, includedRowGroups, codec != null,
        stripeFooter.getColumnsList(), types, bufferSize, true);
    if (LOG.isDebugEnabled()) {
      LOG.debug("chunks = " + RecordReaderUtils.stringifyDiskRanges(toRead));
    }
    bufferChunks = RecordReaderUtils.readDiskRanges(file, zcr, stripe.getOffset(), toRead, false);
    if (LOG.isDebugEnabled()) {
      LOG.debug("merge = " + RecordReaderUtils.stringifyDiskRanges(bufferChunks));
    }

    createStreams(streamList, bufferChunks, included, codec, bufferSize, streams);
  }

  @Override
  public boolean hasNext() throws IOException {
    return rowInStripe < rowCountInStripe;
  }

  /**
   * Read the next stripe until we find a row that we don't skip.
   *
   * @throws IOException
   */
  private void advanceStripe() throws IOException {
    rowInStripe = rowCountInStripe;
    while (rowInStripe >= rowCountInStripe &&
        currentStripe < stripes.size() - 1) {
      currentStripe += 1;
      readStripe();
    }
  }

  /**
   * Skip over rows that we aren't selecting, so that the next row is
   * one that we will read.
   *
   * @param nextRow the row we want to go to
   * @throws IOException
   */
  private boolean advanceToNextRow(
      TreeReaderFactory.TreeReader reader, long nextRow, boolean canAdvanceStripe)
      throws IOException {
    long nextRowInStripe = nextRow - rowBaseInStripe;
    // check for row skipping
    if (rowIndexStride != 0 &&
        includedRowGroups != null &&
        nextRowInStripe < rowCountInStripe) {
      int rowGroup = (int) (nextRowInStripe / rowIndexStride);
      if (!includedRowGroups[rowGroup]) {
        while (rowGroup < includedRowGroups.length && !includedRowGroups[rowGroup]) {
          rowGroup += 1;
        }
        if (rowGroup >= includedRowGroups.length) {
          if (canAdvanceStripe) {
            advanceStripe();
          }
          return canAdvanceStripe;
        }
        nextRowInStripe = Math.min(rowCountInStripe, rowGroup * rowIndexStride);
      }
    }
    if (nextRowInStripe >= rowCountInStripe) {
      if (canAdvanceStripe) {
        advanceStripe();
      }
      return canAdvanceStripe;
    }
    if (nextRowInStripe != rowInStripe) {
      if (rowIndexStride != 0) {
        int rowGroup = (int) (nextRowInStripe / rowIndexStride);
        seekToRowEntry(reader, rowGroup);
        reader.skipRows(nextRowInStripe - rowGroup * rowIndexStride);
      } else {
        reader.skipRows(nextRowInStripe - rowInStripe);
      }
      rowInStripe = nextRowInStripe;
    }
    return true;
  }

  @Override
  public Object next(Object previous) throws IOException {
    try {
      final Object result = reader.next(previous);
      // find the next row
      rowInStripe += 1;
      advanceToNextRow(reader, rowInStripe + rowBaseInStripe, true);
      return result;
    } catch (IOException e) {
      // Rethrow exception with file name in log message
      throw new IOException("Error reading file: " + path, e);
    }
  }

  @Override
  public VectorizedRowBatch nextBatch(VectorizedRowBatch previous) throws IOException {
    try {
      final VectorizedRowBatch result;
      if (rowInStripe >= rowCountInStripe) {
        currentStripe += 1;
        readStripe();
      }

      long batchSize = computeBatchSize(VectorizedRowBatch.DEFAULT_SIZE);

      rowInStripe += batchSize;
      if (previous == null) {
        ColumnVector[] cols = (ColumnVector[]) reader.nextVector(null, (int) batchSize);
        result = new VectorizedRowBatch(cols.length);
        result.cols = cols;
      } else {
        result = (VectorizedRowBatch) previous;
        result.selectedInUse = false;
        reader.nextVector(result.cols, (int) batchSize);
      }

      result.size = (int) batchSize;
      advanceToNextRow(reader, rowInStripe + rowBaseInStripe, true);
      return result;
    } catch (IOException e) {
      // Rethrow exception with file name in log message
      throw new IOException("Error reading file: " + path, e);
    }
  }

  private long computeBatchSize(long targetBatchSize) {
    long batchSize = 0;
    // In case of PPD, batch size should be aware of row group boundaries. If only a subset of row
    // groups are selected then marker position is set to the end of range (subset of row groups
    // within strip). Batch size computed out of marker position makes sure that batch size is
    // aware of row group boundary and will not cause overflow when reading rows
    // illustration of this case is here https://issues.apache.org/jira/browse/HIVE-6287
    if (rowIndexStride != 0 && includedRowGroups != null && rowInStripe < rowCountInStripe) {
      int startRowGroup = (int) (rowInStripe / rowIndexStride);
      if (!includedRowGroups[startRowGroup]) {
        while (startRowGroup < includedRowGroups.length && !includedRowGroups[startRowGroup]) {
          startRowGroup += 1;
        }
      }

      int endRowGroup = startRowGroup;
      while (endRowGroup < includedRowGroups.length && includedRowGroups[endRowGroup]) {
        endRowGroup += 1;
      }

      final long markerPosition =
          (endRowGroup * rowIndexStride) < rowCountInStripe ? (endRowGroup * rowIndexStride)
              : rowCountInStripe;
      batchSize = Math.min(targetBatchSize, (markerPosition - rowInStripe));

      if (isLogDebugEnabled && batchSize < targetBatchSize) {
        LOG.debug("markerPosition: " + markerPosition + " batchSize: " + batchSize);
      }
    } else {
      batchSize = Math.min(targetBatchSize, (rowCountInStripe - rowInStripe));
    }
    return batchSize;
  }

  @Override
  public void close() throws IOException {
    clearStreams();
    pool.clear();
    file.close();
  }

  @Override
  public long getRowNumber() {
    return rowInStripe + rowBaseInStripe + firstRow;
  }

  /**
   * Return the fraction of rows that have been read from the selected.
   * section of the file
   *
   * @return fraction between 0.0 and 1.0 of rows consumed
   */
  @Override
  public float getProgress() {
    return ((float) rowBaseInStripe + rowInStripe) / totalRowCount;
  }

  private int findStripe(long rowNumber) {
    for (int i = 0; i < stripes.size(); i++) {
      StripeInformation stripe = stripes.get(i);
      if (stripe.getNumberOfRows() > rowNumber) {
        return i;
      }
      rowNumber -= stripe.getNumberOfRows();
    }
    throw new IllegalArgumentException("Seek after the end of reader range");
  }

  Index readRowIndex(
      int stripeIndex, boolean[] included, boolean[] sargColumns) throws IOException {
    return readRowIndex(stripeIndex, included, null, null, sargColumns);
  }

  Index readRowIndex(int stripeIndex, boolean[] included, OrcProto.RowIndex[] indexes,
      OrcProto.BloomFilterIndex[] bloomFilterIndex, boolean[] sargColumns) throws IOException {
    StripeInformation stripe = stripes.get(stripeIndex);
    OrcProto.StripeFooter stripeFooter = null;
    // if this is the current stripe, use the cached objects.
    if (stripeIndex == currentStripe) {
      stripeFooter = this.stripeFooter;
      indexes = indexes == null ? this.indexes : indexes;
      bloomFilterIndex = bloomFilterIndex == null ? this.bloomFilterIndices : bloomFilterIndex;
      sargColumns = sargColumns == null ?
          (sargApp == null ? null : sargApp.sargColumns) : sargColumns;
    }
    return metadata.readRowIndex(stripe, stripeFooter, included, indexes, sargColumns,
        bloomFilterIndex);
  }

  private void seekToRowEntry(TreeReaderFactory.TreeReader reader, int rowEntry)
      throws IOException {
    PositionProvider[] index = new PositionProvider[indexes.length];
    for (int i = 0; i < indexes.length; ++i) {
      if (indexes[i] != null) {
        index[i] = new PositionProviderImpl(indexes[i].getEntry(rowEntry));
      }
    }
    reader.seek(index);
  }

  @Override
  public void seekToRow(long rowNumber) throws IOException {
    if (rowNumber < 0) {
      throw new IllegalArgumentException("Seek to a negative row number " +
          rowNumber);
    } else if (rowNumber < firstRow) {
      throw new IllegalArgumentException("Seek before reader range " +
          rowNumber);
    }
    // convert to our internal form (rows from the beginning of slice)
    rowNumber -= firstRow;

    // move to the right stripe
    int rightStripe = findStripe(rowNumber);
    if (rightStripe != currentStripe) {
      currentStripe = rightStripe;
      readStripe();
    }
    readRowIndex(currentStripe, included, sargApp == null ? null : sargApp.sargColumns);

    // if we aren't to the right row yet, advance in the stripe.
    advanceToNextRow(reader, rowNumber, true);
  }
}<|MERGE_RESOLUTION|>--- conflicted
+++ resolved
@@ -582,19 +582,6 @@
         } else if (obj instanceof Timestamp) {
           return DateWritable.timeToDate(((Timestamp) obj).getTime() / 1000L);
         }
-<<<<<<< HEAD
-      } else if (statsObj instanceof String) {
-        return predObj.toString();
-      } else if (statsObj instanceof HiveDecimal) {
-        if (predObj instanceof Long) {
-          return HiveDecimal.create(((Long) predObj));
-        } else if (predObj instanceof Double) {
-          return HiveDecimal.create(predObj.toString());
-        } else if (predObj instanceof String) {
-          return HiveDecimal.create(predObj.toString());
-        } else if (predObj instanceof BigDecimal) {
-          return HiveDecimal.create((BigDecimal) predObj);
-=======
         // always string, but prevent the comparison to numbers (are they days/seconds/milliseconds?)
         break;
       case DECIMAL:
@@ -614,7 +601,6 @@
         } else if (obj instanceof Timestamp) {
           return HiveDecimal.create(
               new Double(new TimestampWritable((Timestamp) obj).getDouble()).toString());
->>>>>>> 632a3090
         }
         break;
       case FLOAT:
