--- conflicted
+++ resolved
@@ -42,6 +42,7 @@
 import org.apache.hadoop.hive.serde2.objectinspector.StructObjectInspector;
 import org.apache.hadoop.hive.serde2.objectinspector.UnionObjectInspector;
 import org.apache.hadoop.io.BytesWritable;
+import org.apache.hadoop.io.Writable;
 import org.apache.hadoop.io.Text;
 
 /**
@@ -160,22 +161,15 @@
   }
 
   transient InspectableObject tempInspectableObject = new InspectableObject();
-<<<<<<< HEAD
   protected transient HiveKey keyWritable = new HiveKey();
   protected transient Writable value;
-=======
-  transient HiveKey keyWritable = new HiveKey();
->>>>>>> d75a9186
 
   transient StructObjectInspector keyObjectInspector;
   transient StructObjectInspector valueObjectInspector;
   transient ObjectInspector[] partitionObjectInspectors;
 
-<<<<<<< HEAD
-  protected transient Object[][] cachedKeys;
   protected transient Object[] cachedValues;
   protected transient List<List<Integer>> distinctColIndices;
-=======
   /**
    * This two dimensional array holds key data and a corresponding Union object
    * which contains the tag identifying the aggregate expression for distinct columns.
@@ -190,13 +184,8 @@
    * in this case, child GBY evaluates distict values with expression like KEY.col2:0.dist1
    * see {@link ExprNodeColumnEvaluator}
    */
-  transient Object[][] cachedKeys;
-  transient Object[] cachedValues;
-  transient List<List<Integer>> distinctColIndices;
->>>>>>> d75a9186
-
+  protected transient Object[][] cachedKeys;
   boolean firstRow;
-
   protected transient Random random;
 
   /**
