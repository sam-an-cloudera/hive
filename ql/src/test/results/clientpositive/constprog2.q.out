PREHOOK: query: EXPLAIN
SELECT src1.key, src1.key + 1, src2.value
       FROM src src1 join src src2 ON src1.key = src2.key AND src1.key = 86
PREHOOK: type: QUERY
POSTHOOK: query: EXPLAIN
SELECT src1.key, src1.key + 1, src2.value
       FROM src src1 join src src2 ON src1.key = src2.key AND src1.key = 86
POSTHOOK: type: QUERY
STAGE DEPENDENCIES:
  Stage-1 is a root stage
  Stage-0 depends on stages: Stage-1

STAGE PLANS:
  Stage: Stage-1
    Map Reduce
      Map Operator Tree:
          TableScan
            alias: src1
            Statistics: Num rows: 500 Data size: 5312 Basic stats: COMPLETE Column stats: NONE
            Filter Operator
              predicate: (UDFToDouble(key) = 86.0) (type: boolean)
              Statistics: Num rows: 250 Data size: 2656 Basic stats: COMPLETE Column stats: NONE
<<<<<<< HEAD
              Reduce Output Operator
                key expressions: '86' (type: string)
                sort order: +
                Map-reduce partition columns: '' (type: string)
=======
              Select Operator
                expressions: value (type: string)
                outputColumnNames: _col1
>>>>>>> 43d45206
                Statistics: Num rows: 250 Data size: 2656 Basic stats: COMPLETE Column stats: NONE
                Reduce Output Operator
                  key expressions: '86' (type: string)
                  sort order: +
                  Map-reduce partition columns: '' (type: string)
                  Statistics: Num rows: 250 Data size: 2656 Basic stats: COMPLETE Column stats: NONE
                  value expressions: _col1 (type: string)
          TableScan
            alias: src1
            Statistics: Num rows: 500 Data size: 5312 Basic stats: COMPLETE Column stats: NONE
            Filter Operator
              predicate: (UDFToDouble(key) = 86.0) (type: boolean)
              Statistics: Num rows: 250 Data size: 2656 Basic stats: COMPLETE Column stats: NONE
<<<<<<< HEAD
              Reduce Output Operator
                key expressions: '86' (type: string)
                sort order: +
                Map-reduce partition columns: '' (type: string)
=======
              Select Operator
>>>>>>> 43d45206
                Statistics: Num rows: 250 Data size: 2656 Basic stats: COMPLETE Column stats: NONE
                Reduce Output Operator
                  key expressions: '86' (type: string)
                  sort order: +
                  Map-reduce partition columns: '' (type: string)
                  Statistics: Num rows: 250 Data size: 2656 Basic stats: COMPLETE Column stats: NONE
      Reduce Operator Tree:
        Join Operator
          condition map:
               Inner Join 0 to 1
          keys:
            0 _col0 (type: string)
            1 _col0 (type: string)
          outputColumnNames: _col1
          Statistics: Num rows: 275 Data size: 2921 Basic stats: COMPLETE Column stats: NONE
          Select Operator
            expressions: '86' (type: string), 87.0 (type: double), _col1 (type: string)
            outputColumnNames: _col0, _col1, _col2
            Statistics: Num rows: 275 Data size: 2921 Basic stats: COMPLETE Column stats: NONE
            File Output Operator
              compressed: false
              Statistics: Num rows: 275 Data size: 2921 Basic stats: COMPLETE Column stats: NONE
              table:
                  input format: org.apache.hadoop.mapred.TextInputFormat
                  output format: org.apache.hadoop.hive.ql.io.HiveIgnoreKeyTextOutputFormat
                  serde: org.apache.hadoop.hive.serde2.lazy.LazySimpleSerDe

  Stage: Stage-0
    Fetch Operator
      limit: -1
      Processor Tree:
        ListSink

PREHOOK: query: SELECT src1.key, src1.key + 1, src2.value
       FROM src src1 join src src2 ON src1.key = src2.key AND src1.key = 86
PREHOOK: type: QUERY
PREHOOK: Input: default@src
#### A masked pattern was here ####
POSTHOOK: query: SELECT src1.key, src1.key + 1, src2.value
       FROM src src1 join src src2 ON src1.key = src2.key AND src1.key = 86
POSTHOOK: type: QUERY
POSTHOOK: Input: default@src
#### A masked pattern was here ####
86	87.0	val_86
PREHOOK: query: EXPLAIN
SELECT src1.key, src1.key + 1, src2.value
       FROM src src1 join src src2 ON src1.key = src2.key AND cast(src1.key as double) = 86
PREHOOK: type: QUERY
POSTHOOK: query: EXPLAIN
SELECT src1.key, src1.key + 1, src2.value
       FROM src src1 join src src2 ON src1.key = src2.key AND cast(src1.key as double) = 86
POSTHOOK: type: QUERY
STAGE DEPENDENCIES:
  Stage-1 is a root stage
  Stage-0 depends on stages: Stage-1

STAGE PLANS:
  Stage: Stage-1
    Map Reduce
      Map Operator Tree:
          TableScan
            alias: src1
            Statistics: Num rows: 500 Data size: 5312 Basic stats: COMPLETE Column stats: NONE
            Filter Operator
              predicate: (UDFToDouble(key) = 86.0) (type: boolean)
              Statistics: Num rows: 250 Data size: 2656 Basic stats: COMPLETE Column stats: NONE
<<<<<<< HEAD
              Reduce Output Operator
                key expressions: '86' (type: string)
                sort order: +
                Map-reduce partition columns: '' (type: string)
=======
              Select Operator
                expressions: value (type: string)
                outputColumnNames: _col1
>>>>>>> 43d45206
                Statistics: Num rows: 250 Data size: 2656 Basic stats: COMPLETE Column stats: NONE
                Reduce Output Operator
                  key expressions: '86' (type: string)
                  sort order: +
                  Map-reduce partition columns: '' (type: string)
                  Statistics: Num rows: 250 Data size: 2656 Basic stats: COMPLETE Column stats: NONE
                  value expressions: _col1 (type: string)
          TableScan
            alias: src1
            Statistics: Num rows: 500 Data size: 5312 Basic stats: COMPLETE Column stats: NONE
            Filter Operator
              predicate: (UDFToDouble(key) = 86.0) (type: boolean)
              Statistics: Num rows: 250 Data size: 2656 Basic stats: COMPLETE Column stats: NONE
<<<<<<< HEAD
              Reduce Output Operator
                key expressions: '86' (type: string)
                sort order: +
                Map-reduce partition columns: '' (type: string)
=======
              Select Operator
>>>>>>> 43d45206
                Statistics: Num rows: 250 Data size: 2656 Basic stats: COMPLETE Column stats: NONE
                Reduce Output Operator
                  key expressions: '86' (type: string)
                  sort order: +
                  Map-reduce partition columns: '' (type: string)
                  Statistics: Num rows: 250 Data size: 2656 Basic stats: COMPLETE Column stats: NONE
      Reduce Operator Tree:
        Join Operator
          condition map:
               Inner Join 0 to 1
          keys:
            0 _col0 (type: string)
            1 _col0 (type: string)
          outputColumnNames: _col1
          Statistics: Num rows: 275 Data size: 2921 Basic stats: COMPLETE Column stats: NONE
          Select Operator
            expressions: '86' (type: string), 87.0 (type: double), _col1 (type: string)
            outputColumnNames: _col0, _col1, _col2
            Statistics: Num rows: 275 Data size: 2921 Basic stats: COMPLETE Column stats: NONE
            File Output Operator
              compressed: false
              Statistics: Num rows: 275 Data size: 2921 Basic stats: COMPLETE Column stats: NONE
              table:
                  input format: org.apache.hadoop.mapred.TextInputFormat
                  output format: org.apache.hadoop.hive.ql.io.HiveIgnoreKeyTextOutputFormat
                  serde: org.apache.hadoop.hive.serde2.lazy.LazySimpleSerDe

  Stage: Stage-0
    Fetch Operator
      limit: -1
      Processor Tree:
        ListSink

PREHOOK: query: SELECT src1.key, src1.key + 1, src2.value
       FROM src src1 join src src2 ON src1.key = src2.key AND cast(src1.key as double) = 86
PREHOOK: type: QUERY
PREHOOK: Input: default@src
#### A masked pattern was here ####
POSTHOOK: query: SELECT src1.key, src1.key + 1, src2.value
       FROM src src1 join src src2 ON src1.key = src2.key AND cast(src1.key as double) = 86
POSTHOOK: type: QUERY
POSTHOOK: Input: default@src
#### A masked pattern was here ####
86	87.0	val_86<|MERGE_RESOLUTION|>--- conflicted
+++ resolved
@@ -20,16 +20,9 @@
             Filter Operator
               predicate: (UDFToDouble(key) = 86.0) (type: boolean)
               Statistics: Num rows: 250 Data size: 2656 Basic stats: COMPLETE Column stats: NONE
-<<<<<<< HEAD
-              Reduce Output Operator
-                key expressions: '86' (type: string)
-                sort order: +
-                Map-reduce partition columns: '' (type: string)
-=======
               Select Operator
                 expressions: value (type: string)
                 outputColumnNames: _col1
->>>>>>> 43d45206
                 Statistics: Num rows: 250 Data size: 2656 Basic stats: COMPLETE Column stats: NONE
                 Reduce Output Operator
                   key expressions: '86' (type: string)
@@ -43,14 +36,7 @@
             Filter Operator
               predicate: (UDFToDouble(key) = 86.0) (type: boolean)
               Statistics: Num rows: 250 Data size: 2656 Basic stats: COMPLETE Column stats: NONE
-<<<<<<< HEAD
-              Reduce Output Operator
-                key expressions: '86' (type: string)
-                sort order: +
-                Map-reduce partition columns: '' (type: string)
-=======
               Select Operator
->>>>>>> 43d45206
                 Statistics: Num rows: 250 Data size: 2656 Basic stats: COMPLETE Column stats: NONE
                 Reduce Output Operator
                   key expressions: '86' (type: string)
@@ -117,16 +103,9 @@
             Filter Operator
               predicate: (UDFToDouble(key) = 86.0) (type: boolean)
               Statistics: Num rows: 250 Data size: 2656 Basic stats: COMPLETE Column stats: NONE
-<<<<<<< HEAD
-              Reduce Output Operator
-                key expressions: '86' (type: string)
-                sort order: +
-                Map-reduce partition columns: '' (type: string)
-=======
               Select Operator
                 expressions: value (type: string)
                 outputColumnNames: _col1
->>>>>>> 43d45206
                 Statistics: Num rows: 250 Data size: 2656 Basic stats: COMPLETE Column stats: NONE
                 Reduce Output Operator
                   key expressions: '86' (type: string)
@@ -140,14 +119,7 @@
             Filter Operator
               predicate: (UDFToDouble(key) = 86.0) (type: boolean)
               Statistics: Num rows: 250 Data size: 2656 Basic stats: COMPLETE Column stats: NONE
-<<<<<<< HEAD
-              Reduce Output Operator
-                key expressions: '86' (type: string)
-                sort order: +
-                Map-reduce partition columns: '' (type: string)
-=======
               Select Operator
->>>>>>> 43d45206
                 Statistics: Num rows: 250 Data size: 2656 Basic stats: COMPLETE Column stats: NONE
                 Reduce Output Operator
                   key expressions: '86' (type: string)
