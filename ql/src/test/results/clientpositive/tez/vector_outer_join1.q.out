--- conflicted
+++ resolved
@@ -183,19 +183,11 @@
             Map Operator Tree:
                 TableScan
                   alias: c
-<<<<<<< HEAD
-                  Statistics: Num rows: 13 Data size: 4183 Basic stats: COMPLETE Column stats: NONE
-                  Select Operator
-                    expressions: ctinyint (type: tinyint), csmallint (type: smallint), cint (type: int), cbigint (type: bigint), cfloat (type: float), cdouble (type: double), cstring1 (type: string), cstring2 (type: string), ctimestamp1 (type: timestamp), ctimestamp2 (type: timestamp), cboolean1 (type: boolean), cboolean2 (type: boolean)
-                    outputColumnNames: _col0, _col1, _col2, _col3, _col4, _col5, _col6, _col7, _col8, _col9, _col10, _col11
-                    Statistics: Num rows: 13 Data size: 4183 Basic stats: COMPLETE Column stats: NONE
-=======
                   Statistics: Num rows: 15 Data size: 3483 Basic stats: COMPLETE Column stats: NONE
                   Select Operator
                     expressions: ctinyint (type: tinyint), csmallint (type: smallint), cint (type: int), cbigint (type: bigint), cfloat (type: float), cdouble (type: double), cstring1 (type: string), cstring2 (type: string), ctimestamp1 (type: timestamp), ctimestamp2 (type: timestamp), cboolean1 (type: boolean), cboolean2 (type: boolean)
                     outputColumnNames: _col0, _col1, _col2, _col3, _col4, _col5, _col6, _col7, _col8, _col9, _col10, _col11
                     Statistics: Num rows: 15 Data size: 3483 Basic stats: COMPLETE Column stats: NONE
->>>>>>> 88482c3f
                     Map Join Operator
                       condition map:
                            Left Outer Join0 to 1
@@ -205,19 +197,11 @@
                       outputColumnNames: _col0, _col1, _col2, _col3, _col4, _col5, _col6, _col7, _col8, _col9, _col10, _col11, _col12, _col13, _col14, _col15, _col16, _col17, _col18, _col19, _col20, _col21, _col22, _col23
                       input vertices:
                         1 Map 2
-<<<<<<< HEAD
-                      Statistics: Num rows: 14 Data size: 4601 Basic stats: COMPLETE Column stats: NONE
-                      HybridGraceHashJoin: true
-                      File Output Operator
-                        compressed: false
-                        Statistics: Num rows: 14 Data size: 4601 Basic stats: COMPLETE Column stats: NONE
-=======
                       Statistics: Num rows: 16 Data size: 3831 Basic stats: COMPLETE Column stats: NONE
                       HybridGraceHashJoin: true
                       File Output Operator
                         compressed: false
                         Statistics: Num rows: 16 Data size: 3831 Basic stats: COMPLETE Column stats: NONE
->>>>>>> 88482c3f
                         table:
                             input format: org.apache.hadoop.mapred.TextInputFormat
                             output format: org.apache.hadoop.hive.ql.io.HiveIgnoreKeyTextOutputFormat
@@ -227,28 +211,16 @@
             Map Operator Tree:
                 TableScan
                   alias: c
-<<<<<<< HEAD
-                  Statistics: Num rows: 13 Data size: 4183 Basic stats: COMPLETE Column stats: NONE
-                  Select Operator
-                    expressions: ctinyint (type: tinyint), csmallint (type: smallint), cint (type: int), cbigint (type: bigint), cfloat (type: float), cdouble (type: double), cstring1 (type: string), cstring2 (type: string), ctimestamp1 (type: timestamp), ctimestamp2 (type: timestamp), cboolean1 (type: boolean), cboolean2 (type: boolean)
-                    outputColumnNames: _col0, _col1, _col2, _col3, _col4, _col5, _col6, _col7, _col8, _col9, _col10, _col11
-                    Statistics: Num rows: 13 Data size: 4183 Basic stats: COMPLETE Column stats: NONE
-=======
                   Statistics: Num rows: 15 Data size: 3483 Basic stats: COMPLETE Column stats: NONE
                   Select Operator
                     expressions: ctinyint (type: tinyint), csmallint (type: smallint), cint (type: int), cbigint (type: bigint), cfloat (type: float), cdouble (type: double), cstring1 (type: string), cstring2 (type: string), ctimestamp1 (type: timestamp), ctimestamp2 (type: timestamp), cboolean1 (type: boolean), cboolean2 (type: boolean)
                     outputColumnNames: _col0, _col1, _col2, _col3, _col4, _col5, _col6, _col7, _col8, _col9, _col10, _col11
                     Statistics: Num rows: 15 Data size: 3483 Basic stats: COMPLETE Column stats: NONE
->>>>>>> 88482c3f
                     Reduce Output Operator
                       key expressions: _col2 (type: int)
                       sort order: +
                       Map-reduce partition columns: _col2 (type: int)
-<<<<<<< HEAD
-                      Statistics: Num rows: 13 Data size: 4183 Basic stats: COMPLETE Column stats: NONE
-=======
                       Statistics: Num rows: 15 Data size: 3483 Basic stats: COMPLETE Column stats: NONE
->>>>>>> 88482c3f
                       value expressions: _col0 (type: tinyint), _col1 (type: smallint), _col3 (type: bigint), _col4 (type: float), _col5 (type: double), _col6 (type: string), _col7 (type: string), _col8 (type: timestamp), _col9 (type: timestamp), _col10 (type: boolean), _col11 (type: boolean)
             Execution mode: vectorized
 
@@ -322,19 +294,11 @@
             Map Operator Tree:
                 TableScan
                   alias: c
-<<<<<<< HEAD
-                  Statistics: Num rows: 1045 Data size: 4183 Basic stats: COMPLETE Column stats: NONE
-                  Select Operator
-                    expressions: ctinyint (type: tinyint)
-                    outputColumnNames: _col0
-                    Statistics: Num rows: 1045 Data size: 4183 Basic stats: COMPLETE Column stats: NONE
-=======
                   Statistics: Num rows: 15 Data size: 3483 Basic stats: COMPLETE Column stats: NONE
                   Select Operator
                     expressions: ctinyint (type: tinyint)
                     outputColumnNames: _col0
                     Statistics: Num rows: 15 Data size: 3483 Basic stats: COMPLETE Column stats: NONE
->>>>>>> 88482c3f
                     Map Join Operator
                       condition map:
                            Left Outer Join0 to 1
@@ -344,19 +308,11 @@
                       outputColumnNames: _col0
                       input vertices:
                         1 Map 2
-<<<<<<< HEAD
-                      Statistics: Num rows: 1149 Data size: 4601 Basic stats: COMPLETE Column stats: NONE
-                      HybridGraceHashJoin: true
-                      File Output Operator
-                        compressed: false
-                        Statistics: Num rows: 1149 Data size: 4601 Basic stats: COMPLETE Column stats: NONE
-=======
                       Statistics: Num rows: 16 Data size: 3831 Basic stats: COMPLETE Column stats: NONE
                       HybridGraceHashJoin: true
                       File Output Operator
                         compressed: false
                         Statistics: Num rows: 16 Data size: 3831 Basic stats: COMPLETE Column stats: NONE
->>>>>>> 88482c3f
                         table:
                             input format: org.apache.hadoop.mapred.TextInputFormat
                             output format: org.apache.hadoop.hive.ql.io.HiveIgnoreKeyTextOutputFormat
@@ -366,28 +322,16 @@
             Map Operator Tree:
                 TableScan
                   alias: c
-<<<<<<< HEAD
-                  Statistics: Num rows: 1045 Data size: 4183 Basic stats: COMPLETE Column stats: NONE
-                  Select Operator
-                    expressions: ctinyint (type: tinyint)
-                    outputColumnNames: _col0
-                    Statistics: Num rows: 1045 Data size: 4183 Basic stats: COMPLETE Column stats: NONE
-=======
                   Statistics: Num rows: 15 Data size: 3483 Basic stats: COMPLETE Column stats: NONE
                   Select Operator
                     expressions: ctinyint (type: tinyint)
                     outputColumnNames: _col0
                     Statistics: Num rows: 15 Data size: 3483 Basic stats: COMPLETE Column stats: NONE
->>>>>>> 88482c3f
                     Reduce Output Operator
                       key expressions: _col0 (type: tinyint)
                       sort order: +
                       Map-reduce partition columns: _col0 (type: tinyint)
-<<<<<<< HEAD
-                      Statistics: Num rows: 1045 Data size: 4183 Basic stats: COMPLETE Column stats: NONE
-=======
                       Statistics: Num rows: 15 Data size: 3483 Basic stats: COMPLETE Column stats: NONE
->>>>>>> 88482c3f
             Execution mode: vectorized
 
   Stage: Stage-0
@@ -553,19 +497,11 @@
             Map Operator Tree:
                 TableScan
                   alias: c
-<<<<<<< HEAD
-                  Statistics: Num rows: 522 Data size: 4183 Basic stats: COMPLETE Column stats: NONE
-                  Select Operator
-                    expressions: ctinyint (type: tinyint), cint (type: int)
-                    outputColumnNames: _col0, _col1
-                    Statistics: Num rows: 522 Data size: 4183 Basic stats: COMPLETE Column stats: NONE
-=======
                   Statistics: Num rows: 15 Data size: 3483 Basic stats: COMPLETE Column stats: NONE
                   Select Operator
                     expressions: ctinyint (type: tinyint), cint (type: int)
                     outputColumnNames: _col0, _col1
                     Statistics: Num rows: 15 Data size: 3483 Basic stats: COMPLETE Column stats: NONE
->>>>>>> 88482c3f
                     Map Join Operator
                       condition map:
                            Left Outer Join0 to 1
@@ -575,11 +511,7 @@
                       outputColumnNames: _col0
                       input vertices:
                         1 Map 3
-<<<<<<< HEAD
-                      Statistics: Num rows: 1149 Data size: 4601 Basic stats: COMPLETE Column stats: NONE
-=======
                       Statistics: Num rows: 16 Data size: 3831 Basic stats: COMPLETE Column stats: NONE
->>>>>>> 88482c3f
                       HybridGraceHashJoin: true
                       Map Join Operator
                         condition map:
@@ -590,11 +522,7 @@
                         outputColumnNames: _col0
                         input vertices:
                           1 Map 4
-<<<<<<< HEAD
-                        Statistics: Num rows: 1263 Data size: 5061 Basic stats: COMPLETE Column stats: NONE
-=======
                         Statistics: Num rows: 17 Data size: 4214 Basic stats: COMPLETE Column stats: NONE
->>>>>>> 88482c3f
                         HybridGraceHashJoin: true
                         Group By Operator
                           aggregations: count(), sum(_col0)
@@ -610,57 +538,34 @@
             Map Operator Tree:
                 TableScan
                   alias: c
-<<<<<<< HEAD
-                  Statistics: Num rows: 1045 Data size: 4183 Basic stats: COMPLETE Column stats: NONE
-                  Select Operator
-                    expressions: cint (type: int)
-                    outputColumnNames: _col0
-                    Statistics: Num rows: 1045 Data size: 4183 Basic stats: COMPLETE Column stats: NONE
-=======
                   Statistics: Num rows: 15 Data size: 3483 Basic stats: COMPLETE Column stats: NONE
                   Select Operator
                     expressions: cint (type: int)
                     outputColumnNames: _col0
                     Statistics: Num rows: 15 Data size: 3483 Basic stats: COMPLETE Column stats: NONE
->>>>>>> 88482c3f
                     Reduce Output Operator
                       key expressions: _col0 (type: int)
                       sort order: +
                       Map-reduce partition columns: _col0 (type: int)
-<<<<<<< HEAD
-                      Statistics: Num rows: 1045 Data size: 4183 Basic stats: COMPLETE Column stats: NONE
-=======
                       Statistics: Num rows: 15 Data size: 3483 Basic stats: COMPLETE Column stats: NONE
->>>>>>> 88482c3f
             Execution mode: vectorized
         Map 4 
             Map Operator Tree:
                 TableScan
                   alias: c
-<<<<<<< HEAD
-                  Statistics: Num rows: 1045 Data size: 4183 Basic stats: COMPLETE Column stats: NONE
-                  Select Operator
-                    expressions: ctinyint (type: tinyint)
-                    outputColumnNames: _col0
-                    Statistics: Num rows: 1045 Data size: 4183 Basic stats: COMPLETE Column stats: NONE
-=======
                   Statistics: Num rows: 15 Data size: 3483 Basic stats: COMPLETE Column stats: NONE
                   Select Operator
                     expressions: ctinyint (type: tinyint)
                     outputColumnNames: _col0
                     Statistics: Num rows: 15 Data size: 3483 Basic stats: COMPLETE Column stats: NONE
->>>>>>> 88482c3f
                     Reduce Output Operator
                       key expressions: _col0 (type: tinyint)
                       sort order: +
                       Map-reduce partition columns: _col0 (type: tinyint)
-<<<<<<< HEAD
-                      Statistics: Num rows: 1045 Data size: 4183 Basic stats: COMPLETE Column stats: NONE
-=======
                       Statistics: Num rows: 15 Data size: 3483 Basic stats: COMPLETE Column stats: NONE
->>>>>>> 88482c3f
             Execution mode: vectorized
         Reducer 2 
+            Execution mode: vectorized
             Reduce Operator Tree:
               Group By Operator
                 aggregations: count(VALUE._col0), sum(VALUE._col1)
@@ -674,7 +579,6 @@
                       input format: org.apache.hadoop.mapred.TextInputFormat
                       output format: org.apache.hadoop.hive.ql.io.HiveIgnoreKeyTextOutputFormat
                       serde: org.apache.hadoop.hive.serde2.lazy.LazySimpleSerDe
-            Execution mode: vectorized
 
   Stage: Stage-0
     Fetch Operator
