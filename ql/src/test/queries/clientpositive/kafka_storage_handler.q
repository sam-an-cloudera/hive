SET hive.vectorized.execution.enabled=true;

CREATE EXTERNAL TABLE kafka_table
(`__time` timestamp , `page` string, `user` string, `language` string,
`country` string,`continent` string, `namespace` string, `newPage` boolean, `unpatrolled` boolean,
`anonymous` boolean, `robot` boolean, added int, deleted int, delta bigint)
STORED BY 'org.apache.hadoop.hive.kafka.KafkaStorageHandler'
WITH SERDEPROPERTIES ("timestamp.formats"="yyyy-MM-dd\'T\'HH:mm:ss\'Z\'")
TBLPROPERTIES
("kafka.topic" = "test-topic",
"kafka.bootstrap.servers"="localhost:9092",
"kafka.serde.class"="org.apache.hadoop.hive.serde2.JsonSerDe")
;

DESCRIBE EXTENDED kafka_table;

Select `__partition` , `__offset`,`__key`, `__time`, `page`, `user`, `language`, `country`,`continent`, `namespace`, `newPage` ,
`unpatrolled` , `anonymous` , `robot` , added , deleted , delta FROM kafka_table;

Select count(*) FROM kafka_table;

Select `__partition`, `__offset`, `__time`, `page`, `user`, `language`, `country`,`continent`, `namespace`, `newPage` ,
`unpatrolled` , `anonymous` , `robot` , added , deleted , delta
from kafka_table where `__timestamp` > 1533960760123;
Select `__partition`, `__offset` ,`__time`, `page`, `user`, `language`, `country`,`continent`, `namespace`, `newPage` ,
`unpatrolled` , `anonymous` , `robot` , added , deleted , delta
from kafka_table where `__timestamp` > 533960760123;

Select `__partition`, `__offset`,`__time`, `page`, `user`, `language`, `country`,`continent`, `namespace`, `newPage` ,
`unpatrolled` , `anonymous` , `robot` , added , deleted , delta
from kafka_table where (`__offset` > 7 and `__partition` = 0 and `__offset` <9 ) OR
`__offset` = 4 and `__partition` = 0 OR (`__offset` <= 1 and `__partition` = 0 and `__offset` > 0);

Select `__key`,`__partition`, `__offset`,`__time`, `page`, `user` from kafka_table where `__offset` = 5;

Select `__key`,`__partition`, `__offset`,`__time`, `page`, `user` from kafka_table where `__offset` < 5;

Select `__key`,`__partition`, `__offset`,`__time`, `page`, `user` from kafka_table where `__offset` > 5;

-- Timestamp filter

Select `__partition`, `__offset`, `user`  from kafka_table where
`__timestamp` >  1000 * to_unix_timestamp(CURRENT_TIMESTAMP - interval '1' HOURS) ;

-- non existing partition
Select  count(*) from kafka_table where `__partition` = 1;

-- non existing offset
Select count(*) from kafka_table where `__offset` = 100;

-- less than non existing offset  and partition
Select count(*) from kafka_table where `__offset` <= 100 and `__partition` <= 100;

Drop table kafka_table_offsets;
create table kafka_table_offsets(partition_id int, max_offset bigint, insert_time timestamp);

insert overwrite table kafka_table_offsets select `__partition`, min(`__offset`) - 1, CURRENT_TIMESTAMP from kafka_table group by `__partition`, CURRENT_TIMESTAMP ;

-- check initial state is 0 for partition and 0 offsets
select partition_id, max_offset from kafka_table_offsets;

Drop table orc_kafka_table;
Create table orc_kafka_table (partition_id int, row_offset bigint, kafka_ts bigint,
 `__time` timestamp , `page` string, `user` string, `language` string,
`country` string,`continent` string, `namespace` string, `newPage` boolean, `unpatrolled` boolean,
`anonymous` boolean, `robot` boolean, added int, deleted int, delta bigint
) stored as ORC;


From kafka_table ktable JOIN kafka_table_offsets offset_table
on (ktable.`__partition` = offset_table.partition_id and ktable.`__offset` > offset_table.max_offset and  ktable.`__offset` < 3 )
insert into table orc_kafka_table select `__partition`, `__offset`, `__timestamp`,
`__time`, `page`, `user`, `language`, `country`,`continent`, `namespace`, `newPage` ,
`unpatrolled` , `anonymous` , `robot` , added , deleted , delta
Insert overwrite table kafka_table_offsets select
`__partition`, max(`__offset`), CURRENT_TIMESTAMP group by `__partition`, CURRENT_TIMESTAMP;

-- should ingest only first 3 rows
select count(*) from  orc_kafka_table;

-- check max offset is 2
select partition_id, max_offset from kafka_table_offsets;

-- 3 rows form 0 to 2
select `partition_id`, `row_offset`,`__time`, `page`, `user`, `language`, `country`,`continent`, `namespace`, `newPage` ,
`unpatrolled` , `anonymous` , `robot` , added , deleted , delta from  orc_kafka_table;


-- insert the rest using inner join

From kafka_table ktable JOIN kafka_table_offsets offset_table
on (ktable.`__partition` = offset_table.partition_id and ktable.`__offset` > offset_table.max_offset)
insert into table orc_kafka_table select `__partition`, `__offset`, `__timestamp`,
`__time`, `page`, `user`, `language`, `country`,`continent`, `namespace`, `newPage` ,
`unpatrolled` , `anonymous` , `robot` , added , deleted , delta
Insert overwrite table kafka_table_offsets select
`__partition`, max(`__offset`), CURRENT_TIMESTAMP group by `__partition`, CURRENT_TIMESTAMP;

-- check that max offset is 9
select partition_id, max_offset from kafka_table_offsets;

-- 10 rows
select count(*) from  orc_kafka_table;

-- no duplicate or missing data
select `partition_id`, `row_offset`,`__time`, `page`, `user`, `language`, `country`,`continent`, `namespace`, `newPage` ,
`unpatrolled` , `anonymous` , `robot` , added , deleted , delta from  orc_kafka_table;

-- LEFT OUTER JOIN if metadata is empty

Drop table kafka_table_offsets;
create table kafka_table_offsets(partition_id int, max_offset bigint, insert_time timestamp);

Drop table orc_kafka_table;
Create table orc_kafka_table (partition_id int, row_offset bigint, kafka_ts bigint,
 `__time` timestamp , `page` string, `user` string, `language` string,
`country` string,`continent` string, `namespace` string, `newPage` boolean, `unpatrolled` boolean,
`anonymous` boolean, `robot` boolean, added int, deleted int, delta bigint
) stored as ORC;


From kafka_table ktable LEFT OUTER JOIN kafka_table_offsets offset_table
on (ktable.`__partition` = offset_table.partition_id and ktable.`__offset` > offset_table.max_offset )
insert into table orc_kafka_table select `__partition`, `__offset`, `__timestamp`,
`__time`, `page`, `user`, `language`, `country`,`continent`, `namespace`, `newPage` ,
`unpatrolled` , `anonymous` , `robot` , added , deleted , delta
Insert overwrite table kafka_table_offsets select
`__partition`, max(`__offset`), CURRENT_TIMESTAMP group by `__partition`, CURRENT_TIMESTAMP;

select count(*) from  orc_kafka_table;

select partition_id, max_offset from kafka_table_offsets;

select `partition_id`, `row_offset`,`__time`, `page`, `user`, `language`, `country`,`continent`, `namespace`, `newPage` ,
`unpatrolled` , `anonymous` , `robot` , added , deleted , delta from  orc_kafka_table;

-- using basic implementation of flat json probably to be removed
CREATE EXTERNAL TABLE kafka_table_2
(`__time` timestamp with local time zone , `page` string, `user` string, `language` string,
`country` string,`continent` string, `namespace` string, `newPage` boolean, `unpatrolled` boolean,
`anonymous` boolean, `robot` boolean, added int, deleted int, delta bigint)
STORED BY 'org.apache.hadoop.hive.kafka.KafkaStorageHandler'
TBLPROPERTIES
("kafka.topic" = "test-topic",
"kafka.bootstrap.servers"="localhost:9092");

Select `__partition`, `__offset`, `__time`, `page`, `user`, `language`, `country`,`continent`, `namespace`, `newPage` ,
`unpatrolled` , `anonymous` , `robot` , added , deleted , delta
FROM kafka_table_2;

Select count(*) FROM kafka_table_2;

CREATE EXTERNAL TABLE wiki_kafka_avro_table
STORED BY 'org.apache.hadoop.hive.kafka.KafkaStorageHandler'
TBLPROPERTIES
("kafka.topic" = "wiki_kafka_avro_table",
"kafka.bootstrap.servers"="localhost:9092",
"kafka.serde.class"="org.apache.hadoop.hive.serde2.avro.AvroSerDe",
'avro.schema.literal'='{
  "type" : "record",
  "name" : "Wikipedia",
  "namespace" : "org.apache.hive.kafka",
  "version": "1",
  "fields" : [ {
    "name" : "isrobot",
    "type" : "boolean"
  }, {
    "name" : "channel",
    "type" : "string"
  }, {
    "name" : "timestamp",
    "type" : "string"
  }, {
    "name" : "flags",
    "type" : "string"
  }, {
    "name" : "isunpatrolled",
    "type" : "boolean"
  }, {
    "name" : "page",
    "type" : "string"
  }, {
    "name" : "diffurl",
    "type" : "string"
  }, {
    "name" : "added",
    "type" : "long"
  }, {
    "name" : "comment",
    "type" : "string"
  }, {
    "name" : "commentlength",
    "type" : "long"
  }, {
    "name" : "isnew",
    "type" : "boolean"
  }, {
    "name" : "isminor",
    "type" : "boolean"
  }, {
    "name" : "delta",
    "type" : "long"
  }, {
    "name" : "isanonymous",
    "type" : "boolean"
  }, {
    "name" : "user",
    "type" : "string"
  }, {
    "name" : "deltabucket",
    "type" : "double"
  }, {
    "name" : "deleted",
    "type" : "long"
  }, {
    "name" : "namespace",
    "type" : "string"
  } ]
}'
);

describe extended wiki_kafka_avro_table;


select cast (`__timestamp` as timestamp) as kafka_record_ts, `__partition`, `__offset`, `timestamp`, `user`,
 `page`, `deleted`, `deltabucket`, `isanonymous`, `commentlength` from wiki_kafka_avro_table;

select count(*) from wiki_kafka_avro_table;

select count(distinct `user`) from  wiki_kafka_avro_table;

select sum(deltabucket), min(commentlength) from wiki_kafka_avro_table;

select cast (`__timestamp` as timestamp) as kafka_record_ts, `__timestamp` as kafka_record_ts_long,
`__partition`, `__key`, `__offset`, `timestamp`, `user`, `page`, `deleted`, `deltabucket`,
`isanonymous`, `commentlength` from wiki_kafka_avro_table where `__timestamp` > 1534750625090;


CREATE EXTERNAL TABLE kafka_table_insert
(c_name string, c_int int, c_float float)
STORED BY 'org.apache.hadoop.hive.kafka.KafkaStorageHandler'
WITH SERDEPROPERTIES ("timestamp.formats"="yyyy-MM-dd\'T\'HH:mm:ss\'Z\'")
TBLPROPERTIES
("kafka.topic" = "test-topic-write-json",
"kafka.bootstrap.servers"="localhost:9092",
"kafka.serde.class"="org.apache.hadoop.hive.serde2.JsonSerDe")
;

insert into table kafka_table_insert (c_name,c_int, c_float,`__key`, `__partition`, `__offset`, `__timestamp`)
values ('test1',5, 4.999,'key',null ,-1,1536449552290);

insert into table kafka_table_insert (c_name,c_int, c_float, `__key`, `__partition`, `__offset`, `__timestamp`)
values ('test2',15, 14.9996666, null ,null ,-1,1536449552285);

select * from kafka_table_insert;


insert into table wiki_kafka_avro_table select
isrobot as isrobot, channel as channel,`timestamp` as `timestamp`,  flags as flags,  isunpatrolled as isunpatrolled, page as page,
diffurl as diffurl, added as added, comment as comment, commentlength as commentlength, isnew as isnew, isminor as isminor,
delta as delta, isanonymous as isanonymous, `user` as `user`,  deltabucket as detlabucket, deleted as deleted, namespace as namespace,
`__key`, `__partition`, -1 as `__offset`,`__timestamp`
from wiki_kafka_avro_table;

select cast ((`__timestamp`/1000) as timestamp) as kafka_record_ts, `__partition`, `__offset`, `timestamp`, `user`,
`page`, `deleted`, `deltabucket`, `isanonymous`, `commentlength` from wiki_kafka_avro_table;

select `__key`, count(1)  FROM wiki_kafka_avro_table group by `__key` order by `__key`;

select `__timestamp`, count(1) from wiki_kafka_avro_table group by `__timestamp` order by `__timestamp`;


CREATE EXTERNAL TABLE kafka_table_csv
(c_name string, c_int int, c_float float)
STORED BY 'org.apache.hadoop.hive.kafka.KafkaStorageHandler'
TBLPROPERTIES
("kafka.topic" = "test-topic-write-csv",
"kafka.bootstrap.servers"="localhost:9092",
"kafka.serde.class"="org.apache.hadoop.hive.serde2.OpenCSVSerde");

ALTER TABLE kafka_table_csv SET TBLPROPERTIES ("hive.kafka.optimistic.commit"="false", "kafka.write.semantic"="EXACTLY_ONCE");
insert into table kafka_table_csv select c_name, c_int, c_float, `__key`, `__partition`, -1 as `__offset`, `__timestamp` from kafka_table_insert;

insert into table kafka_table_csv (c_name,c_int, c_float,`__key`, `__partition`, `__offset`, `__timestamp`)
values ('test4',-5, -4.999,'key-2',null ,-1,1536449552291);

insert into table kafka_table_csv (c_name,c_int, c_float, `__key`, `__partition`, `__offset`, `__timestamp`)
values ('test5',-15, -14.9996666, 'key-3' ,null ,-1,1536449552284);

select * from kafka_table_csv;
<<<<<<< HEAD
select distinct `__key`, c_name from kafka_table_csv;

SET hive.vectorized.execution.enabled=false ;
explain extended select distinct `__offset`, cast(`__timestamp` as timestamp ) , `__key` from wiki_kafka_avro_table;
select distinct `__offset`, cast(`__timestamp` as timestamp ) , `__key` from wiki_kafka_avro_table;

SET hive.vectorized.execution.enabled=true ;
explain extended select distinct `__offset`, cast(`__timestamp` as timestamp ) , `__key` from wiki_kafka_avro_table;
select distinct `__offset`, cast(`__timestamp` as timestamp ) , `__key` from wiki_kafka_avro_table;
=======
select distinct `__key`, c_name from kafka_table_csv order by `__key`;

SET hive.vectorized.execution.enabled=false ;
explain extended select distinct `__offset`, cast(`__timestamp` as timestamp ) , `__key` from wiki_kafka_avro_table;
select distinct `__offset`, cast(`__timestamp` as timestamp ) , `__key` from wiki_kafka_avro_table
order by `__offset`, `__key`;

SET hive.vectorized.execution.enabled=true ;
explain extended select distinct `__offset`, cast(`__timestamp` as timestamp ) , `__key` from wiki_kafka_avro_table;
select distinct `__offset`, cast(`__timestamp` as timestamp ) , `__key` from wiki_kafka_avro_table
order by `__offset`, `__key`;
>>>>>>> 5d36033b
<|MERGE_RESOLUTION|>--- conflicted
+++ resolved
@@ -288,17 +288,6 @@
 values ('test5',-15, -14.9996666, 'key-3' ,null ,-1,1536449552284);
 
 select * from kafka_table_csv;
-<<<<<<< HEAD
-select distinct `__key`, c_name from kafka_table_csv;
-
-SET hive.vectorized.execution.enabled=false ;
-explain extended select distinct `__offset`, cast(`__timestamp` as timestamp ) , `__key` from wiki_kafka_avro_table;
-select distinct `__offset`, cast(`__timestamp` as timestamp ) , `__key` from wiki_kafka_avro_table;
-
-SET hive.vectorized.execution.enabled=true ;
-explain extended select distinct `__offset`, cast(`__timestamp` as timestamp ) , `__key` from wiki_kafka_avro_table;
-select distinct `__offset`, cast(`__timestamp` as timestamp ) , `__key` from wiki_kafka_avro_table;
-=======
 select distinct `__key`, c_name from kafka_table_csv order by `__key`;
 
 SET hive.vectorized.execution.enabled=false ;
@@ -309,5 +298,4 @@
 SET hive.vectorized.execution.enabled=true ;
 explain extended select distinct `__offset`, cast(`__timestamp` as timestamp ) , `__key` from wiki_kafka_avro_table;
 select distinct `__offset`, cast(`__timestamp` as timestamp ) , `__key` from wiki_kafka_avro_table
-order by `__offset`, `__key`;
->>>>>>> 5d36033b
+order by `__offset`, `__key`;