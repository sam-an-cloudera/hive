/*
 * Licensed to the Apache Software Foundation (ASF) under one
 * or more contributor license agreements.  See the NOTICE file
 * distributed with this work for additional information
 * regarding copyright ownership.  The ASF licenses this file
 * to you under the Apache License, Version 2.0 (the
 * "License"); you may not use this file except in compliance
 * with the License.  You may obtain a copy of the License at
 *
 *     http://www.apache.org/licenses/LICENSE-2.0
 *
 * Unless required by applicable law or agreed to in writing, software
 * distributed under the License is distributed on an "AS IS" BASIS,
 * WITHOUT WARRANTIES OR CONDITIONS OF ANY KIND, either express or implied.
 * See the License for the specific language governing permissions and
 * limitations under the License.
 */

package org.apache.hive.service.server;

import org.apache.commons.lang.StringUtils;
import org.apache.hadoop.conf.Configuration;
import org.apache.hadoop.hive.conf.HiveConf;
import org.apache.hadoop.hive.ql.QueryState;
import org.apache.hadoop.hive.ql.metadata.HiveException;
import org.apache.hadoop.hive.ql.security.authorization.plugin.HiveAuthzContext;
import org.apache.hadoop.hive.ql.security.authorization.plugin.HiveOperationType;
import org.apache.hadoop.hive.ql.security.authorization.plugin.HivePrivilegeObject;
import org.apache.hadoop.hive.ql.session.KillQuery;
import org.apache.hadoop.hive.ql.session.SessionState;
import org.apache.hadoop.yarn.api.ApplicationClientProtocol;
import org.apache.hadoop.yarn.api.protocolrecords.ApplicationsRequestScope;
import org.apache.hadoop.yarn.api.protocolrecords.GetApplicationsRequest;
import org.apache.hadoop.yarn.api.protocolrecords.GetApplicationsResponse;
import org.apache.hadoop.yarn.api.records.ApplicationId;
import org.apache.hadoop.yarn.api.records.ApplicationReport;
import org.apache.hadoop.yarn.client.ClientRMProxy;
import org.apache.hadoop.yarn.client.api.YarnClient;
import org.apache.hadoop.yarn.exceptions.YarnException;
import org.apache.hive.service.cli.HiveSQLException;
import org.apache.hive.service.cli.OperationHandle;
import org.apache.hive.service.cli.operation.Operation;
import org.apache.hive.service.cli.operation.OperationManager;
import org.slf4j.Logger;
import org.slf4j.LoggerFactory;

import java.io.IOException;
import java.util.ArrayList;
import java.util.Collections;
import java.util.HashSet;
import java.util.List;
import java.util.Set;

public class KillQueryImpl implements KillQuery {
  private final static Logger LOG = LoggerFactory.getLogger(KillQueryImpl.class);

  private final OperationManager operationManager;
  private enum TagOrId {TAG, ID, UNKNOWN};

  public KillQueryImpl(OperationManager operationManager) {
    this.operationManager = operationManager;
  }

  public static Set<ApplicationId> getChildYarnJobs(Configuration conf, String tag) throws IOException, YarnException {
    Set<ApplicationId> childYarnJobs = new HashSet<ApplicationId>();
    GetApplicationsRequest gar = GetApplicationsRequest.newInstance();
    gar.setScope(ApplicationsRequestScope.OWN);
    gar.setApplicationTags(Collections.singleton(tag));

    ApplicationClientProtocol proxy = ClientRMProxy.createRMProxy(conf, ApplicationClientProtocol.class);
    GetApplicationsResponse apps = proxy.getApplications(gar);
    List<ApplicationReport> appsList = apps.getApplicationList();
    for(ApplicationReport appReport : appsList) {
      if (isAdmin() || appReport.getApplicationTags().contains(QueryState.USERID_TAG + "=" + SessionState.get()
              .getUserName())) {
        childYarnJobs.add(appReport.getApplicationId());
      }
    }

    if (childYarnJobs.isEmpty()) {
      LOG.info("No child applications found");
    } else {
      LOG.info("Found child YARN applications: " + StringUtils.join(childYarnJobs, ","));
    }

    return childYarnJobs;
  }

  public static void killChildYarnJobs(Configuration conf, String tag) {
    try {
      if (tag == null) {
        return;
      }
      LOG.info("Killing yarn jobs using query tag:" + tag);
      Set<ApplicationId> childYarnJobs = getChildYarnJobs(conf, tag);
      if (!childYarnJobs.isEmpty()) {
        YarnClient yarnClient = YarnClient.createYarnClient();
        yarnClient.init(conf);
        yarnClient.start();
        for (ApplicationId app : childYarnJobs) {
          yarnClient.killApplication(app);
        }
      }
    } catch (IOException | YarnException ye) {
      LOG.warn("Exception occurred while killing child job({})", ye);
    }
  }

  private static boolean isAdmin() {
    boolean isAdmin = false;
    if (SessionState.get().getAuthorizerV2() != null) {
      try {
        SessionState.get().getAuthorizerV2().checkPrivileges(HiveOperationType.KILL_QUERY,
                new ArrayList<HivePrivilegeObject>(), new ArrayList<HivePrivilegeObject>(),
                new HiveAuthzContext.Builder().build());
        isAdmin = true;
      } catch (Exception e) {
      }
    }
    return isAdmin;
  }

  private boolean cancelOperation(Operation operation, boolean isAdmin, String errMsg) throws
          HiveSQLException {
    if (isAdmin || operation.getParentSession().getUserName().equals(SessionState.get()
            .getAuthenticator().getUserName())) {
      OperationHandle handle = operation.getHandle();
      operationManager.cancelOperation(handle, errMsg);
      return true;
    } else {
      return false;
    }
  }

  @Override
<<<<<<< HEAD
  public void killQuery(
      String queryId, String errMsg, HiveConf conf, boolean isYarn) throws HiveException {
=======
  public void killQuery(String queryIdOrTag, String errMsg, HiveConf conf) throws HiveException {
>>>>>>> 1002e89b
    try {
      TagOrId tagOrId = TagOrId.UNKNOWN;
      Set<Operation> operationsToKill = new HashSet<Operation>();
      if (operationManager.getOperationByQueryId(queryIdOrTag) != null) {
        operationsToKill.add(operationManager.getOperationByQueryId(queryIdOrTag));
        tagOrId = TagOrId.ID;
      } else {
        operationsToKill.addAll(operationManager.getOperationsByQueryTag(queryIdOrTag));
        if (!operationsToKill.isEmpty()) {
          tagOrId = TagOrId.TAG;
        }
      }
      if (operationsToKill.isEmpty()) {
        LOG.info("Query not found: " + queryIdOrTag);
      }
<<<<<<< HEAD

      if (isYarn) {
        LOG.info("Killing yarn jobs for query id : " + queryId + " using tag :" + queryTag);
        killChildYarnJobs(conf, queryTag);
      }

      if (operation != null) {
        OperationHandle handle = operation.getHandle();
        operationManager.cancelOperation(handle, errMsg);
=======
      boolean admin = isAdmin();
      switch(tagOrId) {
        case ID:
          Operation operation = operationsToKill.iterator().next();
          boolean canceled = cancelOperation(operation, admin, errMsg);
          if (canceled) {
            String queryTag = operation.getQueryTag();
            if (queryTag == null) {
              queryTag = queryIdOrTag;
            }
            killChildYarnJobs(conf, queryTag);
          } else {
            // no privilege to cancel
            throw new HiveSQLException("No privilege");
          }
          break;
        case TAG:
          int numCanceled = 0;
          for (Operation operationToKill : operationsToKill) {
            if (cancelOperation(operationToKill, admin, errMsg)) {
              numCanceled++;
            }
          }
          killChildYarnJobs(conf, queryIdOrTag);
          if (numCanceled == 0) {
            throw new HiveSQLException("No privilege");
          }
          break;
        case UNKNOWN:
          killChildYarnJobs(conf, queryIdOrTag);
          break;
>>>>>>> 1002e89b
      }
    } catch (HiveSQLException e) {
      LOG.error("Kill query failed for query " + queryIdOrTag, e);
      throw new HiveException(e.getMessage(), e);
    }
  }
}<|MERGE_RESOLUTION|>--- conflicted
+++ resolved
@@ -133,12 +133,7 @@
   }
 
   @Override
-<<<<<<< HEAD
-  public void killQuery(
-      String queryId, String errMsg, HiveConf conf, boolean isYarn) throws HiveException {
-=======
-  public void killQuery(String queryIdOrTag, String errMsg, HiveConf conf) throws HiveException {
->>>>>>> 1002e89b
+  public void killQuery(String queryIdOrTag, String errMsg, HiveConf conf, boolean isYarn) throws HiveException {
     try {
       TagOrId tagOrId = TagOrId.UNKNOWN;
       Set<Operation> operationsToKill = new HashSet<Operation>();
@@ -154,17 +149,7 @@
       if (operationsToKill.isEmpty()) {
         LOG.info("Query not found: " + queryIdOrTag);
       }
-<<<<<<< HEAD
 
-      if (isYarn) {
-        LOG.info("Killing yarn jobs for query id : " + queryId + " using tag :" + queryTag);
-        killChildYarnJobs(conf, queryTag);
-      }
-
-      if (operation != null) {
-        OperationHandle handle = operation.getHandle();
-        operationManager.cancelOperation(handle, errMsg);
-=======
       boolean admin = isAdmin();
       switch(tagOrId) {
         case ID:
@@ -175,7 +160,10 @@
             if (queryTag == null) {
               queryTag = queryIdOrTag;
             }
-            killChildYarnJobs(conf, queryTag);
+            if (isYarn) {
+              LOG.info("Killing yarn jobs for " + queryIdOrTag);
+              killChildYarnJobs(conf, queryTag);
+            }
           } else {
             // no privilege to cancel
             throw new HiveSQLException("No privilege");
@@ -188,15 +176,20 @@
               numCanceled++;
             }
           }
-          killChildYarnJobs(conf, queryIdOrTag);
+          if (isYarn) {
+            LOG.info("Killing yarn jobs for " + queryIdOrTag);
+            killChildYarnJobs(conf, queryIdOrTag);
+          }
           if (numCanceled == 0) {
             throw new HiveSQLException("No privilege");
           }
           break;
         case UNKNOWN:
-          killChildYarnJobs(conf, queryIdOrTag);
+          if (isYarn) {
+            LOG.info("Killing yarn jobs for " + queryIdOrTag);
+            killChildYarnJobs(conf, queryIdOrTag);
+          }
           break;
->>>>>>> 1002e89b
       }
     } catch (HiveSQLException e) {
       LOG.error("Kill query failed for query " + queryIdOrTag, e);
